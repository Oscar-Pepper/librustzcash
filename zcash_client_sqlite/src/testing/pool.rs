//! Test logic involving a single shielded pool.
//!
//! Generalised for sharing across the Sapling and Orchard implementations.

use std::{
    convert::Infallible,
    num::{NonZeroU32, NonZeroU8},
};

use incrementalmerkletree::frontier::Frontier;

use rusqlite::params;
use secrecy::Secret;

use zcash_client_backend::{
    address::Address,
    data_api::{
        self,
        chain::{self, ChainState, CommitmentTreeRoot},
        error::Error,
        testing::{
            input_selector, pool::ShieldedPoolTester, sapling::SaplingPoolTester, AddressType,
            FakeCompactOutput, InitialChainState, TestBuilder, TestState,
        },
        wallet::input_selection::{GreedyInputSelector, GreedyInputSelectorError},
        Account as _, AccountBirthday, Ratio, WalletRead, WalletWrite,
    },
    fees::{fixed, standard, DustOutputPolicy},
    keys::UnifiedSpendingKey,
    scanning::ScanError,
    wallet::{Note, OvkPolicy},
    zip321::{Payment, TransactionRequest},
};
use zcash_primitives::{
    block::BlockHash,
    consensus::{BranchId, NetworkUpgrade, Parameters},
    legacy::TransparentAddress,
    transaction::{
        components::amount::NonNegativeAmount,
        fees::{
            fixed::FeeRule as FixedFeeRule, zip317::FeeError as Zip317FeeError, StandardFeeRule,
        },
        Transaction,
    },
    zip32::Scope,
};
use zcash_protocol::memo::MemoBytes;

use crate::{
    error::SqliteClientError,
    testing::{
        db::{TestDb, TestDbFactory},
        BlockCache,
    },
    wallet::{commitment_tree, parse_scope, truncate_to_height},
    ReceivedNoteId, SAPLING_TABLES_PREFIX,
};

#[cfg(feature = "transparent-inputs")]
use {
    crate::AccountId,
    zcash_client_backend::{data_api::DecryptedTransaction, wallet::WalletTransparentOutput},
    zcash_primitives::transaction::{
        components::{OutPoint, TxOut},
        fees::zip317,
    },
    zcash_protocol::memo::Memo,
};

#[cfg(feature = "orchard")]
use {
    crate::ORCHARD_TABLES_PREFIX,
    zcash_client_backend::{data_api::testing::orchard::OrchardPoolTester, PoolType},
    zcash_protocol::{consensus::BlockHeight, ShieldedProtocol},
};

pub(crate) trait ShieldedPoolPersistence {
    const TABLES_PREFIX: &'static str;
}

impl ShieldedPoolPersistence for SaplingPoolTester {
    const TABLES_PREFIX: &'static str = SAPLING_TABLES_PREFIX;
}

#[cfg(feature = "orchard")]
impl ShieldedPoolPersistence for OrchardPoolTester {
    const TABLES_PREFIX: &'static str = ORCHARD_TABLES_PREFIX;
}

<<<<<<< HEAD
pub(crate) async fn send_single_step_proposed_transfer<T: ShieldedPoolTester>() {
    let mut st = TestBuilder::new()
        .with_block_cache()
        .await
        .with_account_from_sapling_activation(BlockHash([0; 32]))
        .build();

    let account = st.test_account().cloned().unwrap();
    let dfvk = T::test_account_fvk(&st);

    // Add funds to the wallet in a single note
    let value = NonNegativeAmount::const_from_u64(60000);
    let (h, _, _) = st
        .generate_next_block(&dfvk, AddressType::DefaultExternal, value)
        .await;
    st.scan_cached_blocks(h, 1).await;

    // Spendable balance matches total balance
    assert_eq!(st.get_total_balance(account.account_id()), value);
    assert_eq!(st.get_spendable_balance(account.account_id(), 1), value);

    assert_eq!(
        block_max_scanned(&st.wallet().conn, &st.wallet().params)
            .unwrap()
            .unwrap()
            .block_height(),
        h
    );

    let to_extsk = T::sk(&[0xf5; 32]);
    let to: Address = T::sk_default_address(&to_extsk);
    let request = zip321::TransactionRequest::new(vec![Payment::without_memo(
        to.to_zcash_address(&st.network()),
        NonNegativeAmount::const_from_u64(10000),
    )])
    .unwrap();

    let fee_rule = StandardFeeRule::Zip317;

    let change_memo = "Test change memo".parse::<Memo>().unwrap();
    let change_strategy = standard::SingleOutputChangeStrategy::new(
        fee_rule,
        Some(change_memo.clone().into()),
        T::SHIELDED_PROTOCOL,
    );
    let input_selector = &GreedyInputSelector::new(change_strategy, DustOutputPolicy::default());

    let proposal = st
        .propose_transfer(
            account.account_id(),
            input_selector,
            request,
            NonZeroU32::new(1).unwrap(),
        )
        .unwrap();

    let create_proposed_result = st.create_proposed_transactions::<Infallible, _>(
        account.usk(),
        OvkPolicy::Sender,
        &proposal,
    );
    assert_matches!(&create_proposed_result, Ok(txids) if txids.len() == 1);

    let sent_tx_id = create_proposed_result.unwrap()[0];

    // Verify that the sent transaction was stored and that we can decrypt the memos
    let tx = st
        .wallet()
        .get_transaction(sent_tx_id)
        .unwrap()
        .expect("Created transaction was stored.");
    let ufvks = [(
        account.account_id(),
        account.usk().to_unified_full_viewing_key(),
    )]
    .into_iter()
    .collect();
    let d_tx = decrypt_transaction(&st.network(), h + 1, &tx, &ufvks);
    assert_eq!(T::decrypted_pool_outputs_count(&d_tx), 2);

    let mut found_tx_change_memo = false;
    let mut found_tx_empty_memo = false;
    T::with_decrypted_pool_memos(&d_tx, |memo| {
        if Memo::try_from(memo).unwrap() == change_memo {
            found_tx_change_memo = true
        }
        if Memo::try_from(memo).unwrap() == Memo::Empty {
            found_tx_empty_memo = true
        }
    });
    assert!(found_tx_change_memo);
    assert!(found_tx_empty_memo);

    // Verify that the stored sent notes match what we're expecting
    let sent_note_ids = {
        let mut stmt_sent_notes = st
            .wallet()
            .conn
            .prepare(
                "SELECT output_index
                FROM sent_notes
                JOIN transactions ON transactions.id_tx = sent_notes.tx
                WHERE transactions.txid = ?",
            )
            .unwrap();

        stmt_sent_notes
            .query(rusqlite::params![sent_tx_id.as_ref()])
            .unwrap()
            .mapped(|row| Ok(NoteId::new(sent_tx_id, T::SHIELDED_PROTOCOL, row.get(0)?)))
            .collect::<Result<Vec<_>, _>>()
            .unwrap()
    };

    assert_eq!(sent_note_ids.len(), 2);

    // The sent memo should be the empty memo for the sent output, and the
    // change output's memo should be as specified.
    let mut found_sent_change_memo = false;
    let mut found_sent_empty_memo = false;
    for sent_note_id in sent_note_ids {
        match st
            .wallet()
            .get_memo(sent_note_id)
            .expect("Note id is valid")
            .as_ref()
        {
            Some(m) if m == &change_memo => {
                found_sent_change_memo = true;
            }
            Some(m) if m == &Memo::Empty => {
                found_sent_empty_memo = true;
            }
            Some(other) => panic!("Unexpected memo value: {:?}", other),
            None => panic!("Memo should not be stored as NULL"),
        }
    }
    assert!(found_sent_change_memo);
    assert!(found_sent_empty_memo);

    // Check that querying for a nonexistent sent note returns None
    assert_matches!(
        st.wallet()
            .get_memo(NoteId::new(sent_tx_id, T::SHIELDED_PROTOCOL, 12345)),
        Ok(None)
    );

    let tx_history = st.get_tx_history().unwrap();
    assert_eq!(tx_history.len(), 2);

    assert_matches!(
        decrypt_and_store_transaction(&st.network(), st.wallet_mut(), &tx, None),
        Ok(_)
    );
=======
pub(crate) fn send_single_step_proposed_transfer<T: ShieldedPoolTester>() {
    zcash_client_backend::data_api::testing::pool::send_single_step_proposed_transfer::<T>(
        TestDbFactory,
        BlockCache::new(),
    )
>>>>>>> e7abed34
}

#[cfg(feature = "transparent-inputs")]
pub(crate) async fn send_multi_step_proposed_transfer<T: ShieldedPoolTester>() {
    use std::{collections::HashSet, str::FromStr};

    use nonempty::NonEmpty;
    use rand_core::OsRng;
    use zcash_client_backend::{
        data_api::{TransactionDataRequest, TransactionStatus},
        fees::ChangeValue,
        wallet::TransparentAddressMetadata,
    };
    use zcash_primitives::{
        legacy::keys::{NonHardenedChildIndex, TransparentKeyScope},
        transaction::{
            builder::{BuildConfig, Builder},
            TxId,
        },
    };
    use zcash_proofs::prover::LocalTxProver;
    use zcash_protocol::value::ZatBalance;

    use crate::wallet::{transparent::get_wallet_transparent_output, GAP_LIMIT};

    let mut st = TestBuilder::new()
<<<<<<< HEAD
        .with_block_cache()
        .await
=======
        .with_data_store_factory(TestDbFactory)
        .with_block_cache(BlockCache::new())
>>>>>>> e7abed34
        .with_account_from_sapling_activation(BlockHash([0; 32]))
        .build();

    let account = st.test_account().cloned().unwrap();
    let account_id = account.id();
    let (default_addr, default_index) = account.usk().default_transparent_address();
    let dfvk = T::test_account_fvk(&st);

<<<<<<< HEAD
    async fn add_funds<T: ShieldedPoolTester>(
        st: &mut TestState<BlockCache>,
        value: NonNegativeAmount,
        dfvk: &<T as ShieldedPoolTester>::Fvk,
        account_id: AccountId,
    ) -> BlockHeight {
        let (h, _, _) = st
            .generate_next_block(dfvk, AddressType::DefaultExternal, value)
            .await;
        st.scan_cached_blocks(h, 1).await;
=======
    let add_funds = |st: &mut TestState<_, TestDb, _>, value| {
        let (h, _, _) = st.generate_next_block(&dfvk, AddressType::DefaultExternal, value);
        st.scan_cached_blocks(h, 1);
>>>>>>> e7abed34

        assert_eq!(
            st.wallet()
                .block_max_scanned()
                .unwrap()
                .unwrap()
                .block_height(),
            h
        );
        assert_eq!(st.get_spendable_balance(account_id, 1), value);
        h
    }

    let value = NonNegativeAmount::const_from_u64(100000);
    let transfer_amount = NonNegativeAmount::const_from_u64(50000);

<<<<<<< HEAD
    #[allow(clippy::too_many_arguments)]
    async fn run_test<T: ShieldedPoolTester>(
        st: &mut TestState<BlockCache>,
        expected_index: u32,
        value: NonNegativeAmount,
        transfer_amount: NonNegativeAmount,
        default_addr: TransparentAddress,
        account: &crate::testing::TestAccount,
        dfvk: &<T as ShieldedPoolTester>::Fvk,
        account_id: AccountId,
    ) -> (String, NonEmpty<TxId>) {
=======
    let run_test = |st: &mut TestState<_, TestDb, _>, expected_index| {
>>>>>>> e7abed34
        // Add funds to the wallet.
        add_funds::<T>(st, value, dfvk, account_id).await;

        let expected_step0_fee = (zip317::MARGINAL_FEE * 3).unwrap();
        let expected_step1_fee = zip317::MINIMUM_FEE;
        let expected_ephemeral = (transfer_amount + expected_step1_fee).unwrap();
        let expected_step0_change =
            (value - expected_ephemeral - expected_step0_fee).expect("sufficient funds");
        assert!(expected_step0_change.is_positive());

        // Generate a ZIP 320 proposal, sending to the wallet's default transparent address
        // expressed as a TEX address.
        let tex_addr = match default_addr {
            TransparentAddress::PublicKeyHash(data) => Address::Tex(data),
            _ => unreachable!(),
        };
        let change_memo = Some(Memo::from_str("change").expect("valid memo").encode());

        // We use `st.propose_standard_transfer` here in order to also test round-trip
        // serialization of the proposal.
        let proposal = st
            .propose_standard_transfer::<Infallible>(
                account_id,
                StandardFeeRule::Zip317,
                NonZeroU32::new(1).unwrap(),
                &tex_addr,
                transfer_amount,
                None,
                change_memo.clone(),
                T::SHIELDED_PROTOCOL,
            )
            .unwrap();

        let steps: Vec<_> = proposal.steps().iter().cloned().collect();
        assert_eq!(steps.len(), 2);

        assert_eq!(steps[0].balance().fee_required(), expected_step0_fee);
        assert_eq!(steps[1].balance().fee_required(), expected_step1_fee);
        assert_eq!(
            steps[0].balance().proposed_change(),
            [
                ChangeValue::shielded(T::SHIELDED_PROTOCOL, expected_step0_change, change_memo),
                ChangeValue::ephemeral_transparent(expected_ephemeral),
            ]
        );
        assert_eq!(steps[1].balance().proposed_change(), []);

        let create_proposed_result = st.create_proposed_transactions::<Infallible, _>(
            account.usk(),
            OvkPolicy::Sender,
            &proposal,
        );
        assert_matches!(&create_proposed_result, Ok(txids) if txids.len() == 2);
        let txids = create_proposed_result.unwrap();

        // Verify that the stored sent outputs match what we're expecting.
        let mut stmt_sent = st
            .wallet()
            .conn()
            .prepare(
                "SELECT value, to_address, ephemeral_addresses.address, ephemeral_addresses.address_index
                 FROM sent_notes
                 JOIN transactions ON transactions.id_tx = sent_notes.tx
                 LEFT JOIN ephemeral_addresses ON ephemeral_addresses.used_in_tx = sent_notes.tx
                 WHERE transactions.txid = ?
                 ORDER BY value",
            )
            .unwrap();

        // Check that there are sent outputs with the correct values.
        let confirmed_sent: Vec<Vec<_>> = txids
            .iter()
            .map(|sent_txid| {
                stmt_sent
                    .query(rusqlite::params![sent_txid.as_ref()])
                    .unwrap()
                    .mapped(|row| {
                        let v: u32 = row.get(0)?;
                        let to_address: Option<String> = row.get(1)?;
                        let ephemeral_address: Option<String> = row.get(2)?;
                        let address_index: Option<u32> = row.get(3)?;
                        Ok((u64::from(v), to_address, ephemeral_address, address_index))
                    })
                    .collect::<Result<Vec<_>, _>>()
                    .unwrap()
            })
            .collect();

        // Verify that a status request has been generated for the second transaction of
        // the ZIP 320 pair.
        let tx_data_requests = st.wallet().transaction_data_requests().unwrap();
        assert!(tx_data_requests.contains(&TransactionDataRequest::GetStatus(*txids.last())));

        assert!(expected_step0_change < expected_ephemeral);
        assert_eq!(confirmed_sent.len(), 2);
        assert_eq!(confirmed_sent[0].len(), 2);
        assert_eq!(
            confirmed_sent[0][0].0,
            u64::try_from(expected_step0_change).unwrap()
        );
        let (ephemeral_v, to_addr, ephemeral_addr, index) = confirmed_sent[0][1].clone();
        assert_eq!(ephemeral_v, u64::try_from(expected_ephemeral).unwrap());
        assert!(to_addr.is_some());
        assert_eq!(ephemeral_addr, to_addr);
        assert_eq!(index, Some(expected_index));

        assert_eq!(confirmed_sent[1].len(), 1);
        assert_matches!(
            confirmed_sent[1][0].clone(),
            (sent_v, sent_to_addr, None, None)
            if sent_v == u64::try_from(transfer_amount).unwrap() && sent_to_addr == Some(tex_addr.encode(st.network())));

        // Check that the transaction history matches what we expect.
        let tx_history = st.wallet().get_tx_history().unwrap();

        let tx_0 = tx_history
            .iter()
            .find(|tx| tx.txid() == *txids.first())
            .unwrap();
        let tx_1 = tx_history
            .iter()
            .find(|tx| tx.txid() == *txids.last())
            .unwrap();

        assert_eq!(tx_0.account_id(), &account_id);
        assert!(!tx_0.expired_unmined());
        assert_eq!(tx_0.has_change(), expected_step0_change.is_positive());
        assert!(!tx_0.is_shielding());
        assert_eq!(
            tx_0.account_value_delta(),
            -ZatBalance::from(expected_step0_fee),
        );

        assert_eq!(tx_1.account_id(), &account_id);
        assert!(!tx_1.expired_unmined());
        assert!(!tx_1.has_change());
        assert!(!tx_0.is_shielding());
        assert_eq!(
            tx_1.account_value_delta(),
            -ZatBalance::from(expected_ephemeral),
        );

        (ephemeral_addr.unwrap(), txids)
    }

    // Each transfer should use a different ephemeral address.
    let (ephemeral0, txids0) = run_test::<T>(
        &mut st,
        0,
        value,
        transfer_amount,
        default_addr,
        &account,
        &dfvk,
        account_id,
    )
    .await;
    let (ephemeral1, txids1) = run_test::<T>(
        &mut st,
        1,
        value,
        transfer_amount,
        default_addr,
        &account,
        &dfvk,
        account_id,
    )
    .await;
    assert_ne!(ephemeral0, ephemeral1);

    let height = add_funds::<T>(&mut st, value, &dfvk, account_id).await;

    let ephemeral_taddr = Address::decode(st.network(), &ephemeral0).expect("valid address");
    assert_matches!(
        ephemeral_taddr,
        Address::Transparent(TransparentAddress::PublicKeyHash(_))
    );

    // Attempting to pay to an ephemeral address should cause an error.
    let proposal = st
        .propose_standard_transfer::<Infallible>(
            account_id,
            StandardFeeRule::Zip317,
            NonZeroU32::new(1).unwrap(),
            &ephemeral_taddr,
            transfer_amount,
            None,
            None,
            T::SHIELDED_PROTOCOL,
        )
        .unwrap();

    let create_proposed_result = st.create_proposed_transactions::<Infallible, _>(
        account.usk(),
        OvkPolicy::Sender,
        &proposal,
    );
    assert_matches!(
        &create_proposed_result,
        Err(Error::PaysEphemeralTransparentAddress(address_str)) if address_str == &ephemeral0);

    // Simulate another wallet sending to an ephemeral address with an index
    // within the current gap limit. The `PaysEphemeralTransparentAddress` error
    // prevents us from doing so straightforwardly, so we'll do it by building
    // a transaction and calling `store_decrypted_tx` with it.
    let known_addrs = st
        .wallet()
        .get_known_ephemeral_addresses(account_id, None)
        .unwrap();
    assert_eq!(known_addrs.len(), (GAP_LIMIT as usize) + 2);

    // Check that the addresses are all distinct.
    let known_set: HashSet<_> = known_addrs.iter().map(|(addr, _)| addr).collect();
    assert_eq!(known_set.len(), known_addrs.len());
    // Check that the metadata is as expected.
    for (i, (_, meta)) in known_addrs.iter().enumerate() {
        assert_eq!(
            meta,
            &TransparentAddressMetadata::new(
                TransparentKeyScope::EPHEMERAL,
                NonHardenedChildIndex::from_index(i.try_into().unwrap()).unwrap()
            )
        );
    }

    let mut builder = Builder::new(
        *st.network(),
        height + 1,
        BuildConfig::Standard {
            sapling_anchor: None,
            orchard_anchor: None,
        },
    );
    let (colliding_addr, _) = &known_addrs[10];
    let utxo_value = (value - zip317::MINIMUM_FEE).unwrap();
    assert_matches!(
        builder.add_transparent_output(colliding_addr, utxo_value),
        Ok(_)
    );
    let sk = account
        .usk()
        .transparent()
        .derive_secret_key(Scope::External.into(), default_index)
        .unwrap();
    let outpoint = OutPoint::fake();
    let txout = TxOut {
        script_pubkey: default_addr.script(),
        value,
    };
    // Add the fake input to our UTXO set so that we can ensure we recognize the outpoint.
    st.wallet_mut()
        .put_received_transparent_utxo(
            &WalletTransparentOutput::from_parts(outpoint.clone(), txout.clone(), None).unwrap(),
        )
        .unwrap();

    assert_matches!(builder.add_transparent_input(sk, outpoint, txout), Ok(_));
    let test_prover = LocalTxProver::bundled();
    let build_result = builder
        .build(
            OsRng,
            &test_prover,
            &test_prover,
            &zip317::FeeRule::standard(),
        )
        .unwrap();
    let txid = build_result.transaction().txid();
    st.wallet_mut()
        .store_decrypted_tx(DecryptedTransaction::<AccountId>::new(
            None,
            build_result.transaction(),
            vec![],
            #[cfg(feature = "orchard")]
            vec![],
        ))
        .unwrap();

    // Verify that storing the fully transparent transaction causes a transaction
    // status request to be generated.
    let tx_data_requests = st.wallet().transaction_data_requests().unwrap();
    assert!(tx_data_requests.contains(&TransactionDataRequest::GetStatus(txid)));

    // We call get_wallet_transparent_output with `allow_unspendable = true` to verify
    // storage because the decrypted transaction has not yet been mined.
    let utxo =
        get_wallet_transparent_output(st.wallet().conn(), &OutPoint::new(txid.into(), 0), true)
            .unwrap();
    assert_matches!(utxo, Some(v) if v.value() == utxo_value);

    // That should have advanced the start of the gap to index 11.
    let new_known_addrs = st
        .wallet()
        .get_known_ephemeral_addresses(account_id, None)
        .unwrap();
    assert_eq!(new_known_addrs.len(), (GAP_LIMIT as usize) + 11);
    assert!(new_known_addrs.starts_with(&known_addrs));

    let reservation_should_succeed = |st: &mut TestState<_, TestDb, _>, n| {
        let reserved = st
            .wallet_mut()
            .reserve_next_n_ephemeral_addresses(account_id, n)
            .unwrap();
        assert_eq!(reserved.len(), n);
        reserved
    };
    let reservation_should_fail = |st: &mut TestState<_, TestDb, _>, n, expected_bad_index| {
        assert_matches!(st
            .wallet_mut()
            .reserve_next_n_ephemeral_addresses(account_id, n),
            Err(SqliteClientError::ReachedGapLimit(acct, bad_index))
            if acct == account_id && bad_index == expected_bad_index);
    };

    let next_reserved = reservation_should_succeed(&mut st, 1);
    assert_eq!(next_reserved[0], known_addrs[11]);

    // Calling `reserve_next_n_ephemeral_addresses(account_id, 1)` will have advanced
    // the start of the gap to index 12. This also tests the `index_range` parameter.
    let newer_known_addrs = st
        .wallet()
        .get_known_ephemeral_addresses(account_id, Some(5..100))
        .unwrap();
    assert_eq!(newer_known_addrs.len(), (GAP_LIMIT as usize) + 12 - 5);
    assert!(newer_known_addrs.starts_with(&new_known_addrs[5..]));

    // None of the five transactions created above (two from each proposal and the
    // one built manually) have been mined yet. So, the range of address indices
    // that are safe to reserve is still 0..20, and we have already reserved 12
    // addresses, so trying to reserve another 9 should fail.
    reservation_should_fail(&mut st, 9, 20);
    reservation_should_succeed(&mut st, 8);
    reservation_should_fail(&mut st, 1, 20);

    // Now mine the transaction with the ephemeral output at index 1.
    // We already reserved 20 addresses, so this should allow 2 more (..22).
    // It does not matter that the transaction with ephemeral output at index 0
    // remains unmined.
    let (h, _) = st.generate_next_block_including(txids1.head).await;
    st.scan_cached_blocks(h, 1).await;
    reservation_should_succeed(&mut st, 2);
    reservation_should_fail(&mut st, 1, 22);

    // Mining the transaction with the ephemeral output at index 0 at this point
    // should make no difference.
    let (h, _) = st.generate_next_block_including(txids0.head).await;
    st.scan_cached_blocks(h, 1).await;
    reservation_should_fail(&mut st, 1, 22);

    // Now mine the transaction with the ephemeral output at index 10.
    let tx = build_result.transaction();
    let tx_index = 1;
    let (h, _) = st.generate_next_block_from_tx(tx_index, tx).await;
    st.scan_cached_blocks(h, 1).await;

    // The above `scan_cached_blocks` does not detect `tx` as interesting to the
    // wallet. If a transaction is in the database with a null `mined_height`,
    // as in this case, its `mined_height` will remain null unless either
    // `put_tx_meta` or `set_transaction_status` is called on it. The former
    // is normally called internally via `put_blocks` as a result of scanning,
    // but not for the case of a fully transparent transaction. The latter is
    // called by the wallet implementation in response to processing the
    // `transaction_data_requests` queue.

    // The reservation should fail because `tx` is not yet seen as mined.
    reservation_should_fail(&mut st, 1, 22);

    // Simulate the wallet processing the `transaction_data_requests` queue.
    let tx_data_requests = st.wallet().transaction_data_requests().unwrap();
    assert!(tx_data_requests.contains(&TransactionDataRequest::GetStatus(tx.txid())));

    // Respond to the GetStatus request.
    st.wallet_mut()
        .set_transaction_status(tx.txid(), TransactionStatus::Mined(h))
        .unwrap();

    // We already reserved 22 addresses, so mining the transaction with the
    // ephemeral output at index 10 should allow 9 more (..31).
    reservation_should_succeed(&mut st, 9);
    reservation_should_fail(&mut st, 1, 31);

    let newest_known_addrs = st
        .wallet()
        .get_known_ephemeral_addresses(account_id, None)
        .unwrap();
    assert_eq!(newest_known_addrs.len(), (GAP_LIMIT as usize) + 31);
    assert!(newest_known_addrs.starts_with(&known_addrs));
    assert!(newest_known_addrs[5..].starts_with(&newer_known_addrs));
}

#[cfg(feature = "transparent-inputs")]
pub(crate) async fn proposal_fails_if_not_all_ephemeral_outputs_consumed<T: ShieldedPoolTester>() {
    use nonempty::NonEmpty;
    use zcash_client_backend::proposal::{Proposal, ProposalError, StepOutput, StepOutputIndex};

    let mut st = TestBuilder::new()
<<<<<<< HEAD
        .with_block_cache()
        .await
=======
        .with_data_store_factory(TestDbFactory)
        .with_block_cache(BlockCache::new())
>>>>>>> e7abed34
        .with_account_from_sapling_activation(BlockHash([0; 32]))
        .build();

    let account = st.test_account().cloned().unwrap();
    let account_id = account.id();
    let dfvk = T::test_account_fvk(&st);

<<<<<<< HEAD
    async fn add_funds<T: ShieldedPoolTester>(
        st: &mut TestState<BlockCache>,
        value: NonNegativeAmount,
        dfvk: &<T as ShieldedPoolTester>::Fvk,
        account_id: AccountId,
    ) {
        let (h, _, _) = st
            .generate_next_block(dfvk, AddressType::DefaultExternal, value)
            .await;
        st.scan_cached_blocks(h, 1).await;
=======
    let add_funds = |st: &mut TestState<_, TestDb, _>, value| {
        let (h, _, _) = st.generate_next_block(&dfvk, AddressType::DefaultExternal, value);
        st.scan_cached_blocks(h, 1);
>>>>>>> e7abed34

        assert_eq!(
            st.wallet()
                .block_max_scanned()
                .unwrap()
                .unwrap()
                .block_height(),
            h
        );
        assert_eq!(st.get_spendable_balance(account_id, 1), value);
    }

    let value = NonNegativeAmount::const_from_u64(100000);
    let transfer_amount = NonNegativeAmount::const_from_u64(50000);

    // Add funds to the wallet.
    add_funds::<T>(&mut st, value, &dfvk, account_id).await;

    // Generate a ZIP 320 proposal, sending to the wallet's default transparent address
    // expressed as a TEX address.
    let tex_addr = match account.usk().default_transparent_address().0 {
        TransparentAddress::PublicKeyHash(data) => Address::Tex(data),
        _ => unreachable!(),
    };

    let proposal = st
        .propose_standard_transfer::<Infallible>(
            account_id,
            StandardFeeRule::Zip317,
            NonZeroU32::new(1).unwrap(),
            &tex_addr,
            transfer_amount,
            None,
            None,
            T::SHIELDED_PROTOCOL,
        )
        .unwrap();

    // This is somewhat redundant with `send_multi_step_proposed_transfer`,
    // but tests the case with no change memo and ensures we haven't messed
    // up the test setup.
    let create_proposed_result = st.create_proposed_transactions::<Infallible, _>(
        account.usk(),
        OvkPolicy::Sender,
        &proposal,
    );
    assert_matches!(create_proposed_result, Ok(_));

    // Frobnicate the proposal to make it invalid because it does not consume
    // the ephemeral output, by truncating it to the first step.
    let frobbed_proposal = Proposal::multi_step(
        *proposal.fee_rule(),
        proposal.min_target_height(),
        NonEmpty::singleton(proposal.steps().first().clone()),
    )
    .unwrap();

    let create_proposed_result = st.create_proposed_transactions::<Infallible, _>(
        account.usk(),
        OvkPolicy::Sender,
        &frobbed_proposal,
    );
    assert_matches!(
        create_proposed_result,
        Err(Error::Proposal(ProposalError::EphemeralOutputLeftUnspent(so)))
        if so == StepOutput::new(0, StepOutputIndex::Change(1))
    );
}

#[allow(deprecated)]
pub(crate) fn create_to_address_fails_on_incorrect_usk<T: ShieldedPoolTester>() {
    let mut st = TestBuilder::new()
        .with_data_store_factory(TestDbFactory)
        .with_account_from_sapling_activation(BlockHash([0; 32]))
        .build();
    let dfvk = T::test_account_fvk(&st);
    let to = T::fvk_default_address(&dfvk);

    // Create a USK that doesn't exist in the wallet
    let acct1 = zip32::AccountId::try_from(1).unwrap();
    let usk1 = UnifiedSpendingKey::from_seed(st.network(), &[1u8; 32], acct1).unwrap();

    // Attempting to spend with a USK that is not in the wallet results in an error
    assert_matches!(
        st.create_spend_to_address(
            &usk1,
            &to,
            NonNegativeAmount::const_from_u64(1),
            None,
            OvkPolicy::Sender,
            NonZeroU32::new(1).unwrap(),
            None,
            T::SHIELDED_PROTOCOL,
        ),
        Err(data_api::error::Error::KeyNotRecognized)
    );
}

#[allow(deprecated)]
pub(crate) fn proposal_fails_with_no_blocks<T: ShieldedPoolTester>() {
    let mut st = TestBuilder::new()
        .with_data_store_factory(TestDbFactory)
        .with_account_from_sapling_activation(BlockHash([0; 32]))
        .build();

    let account_id = st.test_account().unwrap().id();
    let dfvk = T::test_account_fvk(&st);
    let to = T::fvk_default_address(&dfvk);

    // Wallet summary is not yet available
    assert_eq!(st.get_wallet_summary(0), None);

    // We cannot do anything if we aren't synchronised
    assert_matches!(
        st.propose_standard_transfer::<Infallible>(
            account_id,
            StandardFeeRule::PreZip313,
            NonZeroU32::new(1).unwrap(),
            &to,
            NonNegativeAmount::const_from_u64(1),
            None,
            None,
            T::SHIELDED_PROTOCOL,
        ),
        Err(data_api::error::Error::ScanRequired)
    );
}

pub(crate) async fn spend_fails_on_unverified_notes<T: ShieldedPoolTester>() {
    let mut st = TestBuilder::new()
<<<<<<< HEAD
        .with_block_cache()
        .await
=======
        .with_data_store_factory(TestDbFactory)
        .with_block_cache(BlockCache::new())
>>>>>>> e7abed34
        .with_account_from_sapling_activation(BlockHash([0; 32]))
        .build();

    let account = st.test_account().cloned().unwrap();
    let account_id = account.id();
    let dfvk = T::test_account_fvk(&st);

    // Add funds to the wallet in a single note
    let value = NonNegativeAmount::const_from_u64(50000);
    let (h1, _, _) = st
        .generate_next_block(&dfvk, AddressType::DefaultExternal, value)
        .await;
    st.scan_cached_blocks(h1, 1).await;

    // Spendable balance matches total balance at 1 confirmation.
    assert_eq!(st.get_total_balance(account_id), value);
    assert_eq!(st.get_spendable_balance(account_id, 1), value);

    // Value is considered pending at 10 confirmations.
    assert_eq!(st.get_pending_shielded_balance(account_id, 10), value);
    assert_eq!(
        st.get_spendable_balance(account_id, 10),
        NonNegativeAmount::ZERO
    );

    // Wallet is fully scanned
    let summary = st.get_wallet_summary(1);
    assert_eq!(
        summary.and_then(|s| s.scan_progress()),
        Some(Ratio::new(1, 1))
    );

    // Add more funds to the wallet in a second note
    let (h2, _, _) = st
        .generate_next_block(&dfvk, AddressType::DefaultExternal, value)
        .await;
    st.scan_cached_blocks(h2, 1).await;

    // Verified balance does not include the second note
    let total = (value + value).unwrap();
    assert_eq!(st.get_spendable_balance(account_id, 2), value);
    assert_eq!(st.get_pending_shielded_balance(account_id, 2), value);
    assert_eq!(st.get_total_balance(account_id), total);

    // Wallet is still fully scanned
    let summary = st.get_wallet_summary(1);
    assert_eq!(
        summary.and_then(|s| s.scan_progress()),
        Some(Ratio::new(2, 2))
    );

    // Spend fails because there are insufficient verified notes
    let extsk2 = T::sk(&[0xf5; 32]);
    let to = T::sk_default_address(&extsk2);
    assert_matches!(
        st.propose_standard_transfer::<Infallible>(
            account_id,
            StandardFeeRule::Zip317,
            NonZeroU32::new(2).unwrap(),
            &to,
            NonNegativeAmount::const_from_u64(70000),
            None,
            None,
            T::SHIELDED_PROTOCOL,
        ),
        Err(data_api::error::Error::InsufficientFunds {
            available,
            required
        })
        if available == NonNegativeAmount::const_from_u64(50000)
            && required == NonNegativeAmount::const_from_u64(80000)
    );

    // Mine blocks SAPLING_ACTIVATION_HEIGHT + 2 to 9 until just before the second
    // note is verified
    for _ in 2..10 {
        st.generate_next_block(&dfvk, AddressType::DefaultExternal, value)
            .await;
    }
    st.scan_cached_blocks(h2 + 1, 8).await;

    // Total balance is value * number of blocks scanned (10).
    assert_eq!(st.get_total_balance(account_id), (value * 10).unwrap());

    // Spend still fails
    assert_matches!(
        st.propose_standard_transfer::<Infallible>(
            account_id,
            StandardFeeRule::Zip317,
            NonZeroU32::new(10).unwrap(),
            &to,
            NonNegativeAmount::const_from_u64(70000),
            None,
            None,
            T::SHIELDED_PROTOCOL,
        ),
        Err(data_api::error::Error::InsufficientFunds {
            available,
            required
        })
        if available == NonNegativeAmount::const_from_u64(50000)
            && required == NonNegativeAmount::const_from_u64(80000)
    );

    // Mine block 11 so that the second note becomes verified
    let (h11, _, _) = st
        .generate_next_block(&dfvk, AddressType::DefaultExternal, value)
        .await;
    st.scan_cached_blocks(h11, 1).await;

    // Total balance is value * number of blocks scanned (11).
    assert_eq!(st.get_total_balance(account_id), (value * 11).unwrap());
    // Spendable balance at 10 confirmations is value * 2.
    assert_eq!(
        st.get_spendable_balance(account_id, 10),
        (value * 2).unwrap()
    );
    assert_eq!(
        st.get_pending_shielded_balance(account_id, 10),
        (value * 9).unwrap()
    );

    // Should now be able to generate a proposal
    let amount_sent = NonNegativeAmount::from_u64(70000).unwrap();
    let min_confirmations = NonZeroU32::new(10).unwrap();
    let proposal = st
        .propose_standard_transfer::<Infallible>(
            account_id,
            StandardFeeRule::Zip317,
            min_confirmations,
            &to,
            amount_sent,
            None,
            None,
            T::SHIELDED_PROTOCOL,
        )
        .unwrap();

    // Executing the proposal should succeed
    let txid = st
        .create_proposed_transactions::<Infallible, _>(account.usk(), OvkPolicy::Sender, &proposal)
        .unwrap()[0];

    let (h, _) = st.generate_next_block_including(txid).await;
    st.scan_cached_blocks(h, 1).await;

    // TODO: send to an account so that we can check its balance.
    assert_eq!(
        st.get_total_balance(account_id),
        ((value * 11).unwrap()
            - (amount_sent + NonNegativeAmount::from_u64(10000).unwrap()).unwrap())
        .unwrap()
    );
}

pub(crate) async fn spend_fails_on_locked_notes<T: ShieldedPoolTester>() {
    let mut st = TestBuilder::new()
<<<<<<< HEAD
        .with_block_cache()
        .await
=======
        .with_data_store_factory(TestDbFactory)
        .with_block_cache(BlockCache::new())
>>>>>>> e7abed34
        .with_account_from_sapling_activation(BlockHash([0; 32]))
        .build();

    let account = st.test_account().cloned().unwrap();
    let account_id = account.id();
    let dfvk = T::test_account_fvk(&st);

    let fee_rule = StandardFeeRule::Zip317;

    // Add funds to the wallet in a single note
    let value = NonNegativeAmount::const_from_u64(50000);
    let (h1, _, _) = st
        .generate_next_block(&dfvk, AddressType::DefaultExternal, value)
        .await;
    st.scan_cached_blocks(h1, 1).await;

    // Spendable balance matches total balance at 1 confirmation.
    assert_eq!(st.get_total_balance(account_id), value);
    assert_eq!(st.get_spendable_balance(account_id, 1), value);

    // Send some of the funds to another address, but don't mine the tx.
    let extsk2 = T::sk(&[0xf5; 32]);
    let to = T::sk_default_address(&extsk2);
    let min_confirmations = NonZeroU32::new(1).unwrap();
    let proposal = st
        .propose_standard_transfer::<Infallible>(
            account_id,
            fee_rule,
            min_confirmations,
            &to,
            NonNegativeAmount::const_from_u64(15000),
            None,
            None,
            T::SHIELDED_PROTOCOL,
        )
        .unwrap();

    // Executing the proposal should succeed
    assert_matches!(
        st.create_proposed_transactions::<Infallible, _>(account.usk(), OvkPolicy::Sender, &proposal,),
        Ok(txids) if txids.len() == 1
    );

    // A second proposal fails because there are no usable notes
    assert_matches!(
        st.propose_standard_transfer::<Infallible>(
            account_id,
            fee_rule,
            NonZeroU32::new(1).unwrap(),
            &to,
            NonNegativeAmount::const_from_u64(2000),
            None,
            None,
            T::SHIELDED_PROTOCOL,
        ),
        Err(data_api::error::Error::InsufficientFunds {
            available,
            required
        })
        if available == NonNegativeAmount::ZERO && required == NonNegativeAmount::const_from_u64(12000)
    );

    // Mine blocks SAPLING_ACTIVATION_HEIGHT + 1 to 41 (that don't send us funds)
    // until just before the first transaction expires
    for i in 1..42 {
        st.generate_next_block(
            &T::sk_to_fvk(&T::sk(&[i as u8; 32])),
            AddressType::DefaultExternal,
            value,
        )
        .await;
    }
    st.scan_cached_blocks(h1 + 1, 40).await;

    // Second proposal still fails
    assert_matches!(
        st.propose_standard_transfer::<Infallible>(
            account_id,
            fee_rule,
            NonZeroU32::new(1).unwrap(),
            &to,
            NonNegativeAmount::const_from_u64(2000),
            None,
            None,
            T::SHIELDED_PROTOCOL,
        ),
        Err(data_api::error::Error::InsufficientFunds {
            available,
            required
        })
        if available == NonNegativeAmount::ZERO && required == NonNegativeAmount::const_from_u64(12000)
    );

    // Mine block SAPLING_ACTIVATION_HEIGHT + 42 so that the first transaction expires
    let (h43, _, _) = st
        .generate_next_block(
            &T::sk_to_fvk(&T::sk(&[42; 32])),
            AddressType::DefaultExternal,
            value,
        )
        .await;
    st.scan_cached_blocks(h43, 1).await;

    // Spendable balance matches total balance at 1 confirmation.
    assert_eq!(st.get_total_balance(account_id), value);
    assert_eq!(st.get_spendable_balance(account_id, 1), value);

    // Second spend should now succeed
    let amount_sent2 = NonNegativeAmount::const_from_u64(2000);
    let min_confirmations = NonZeroU32::new(1).unwrap();
    let proposal = st
        .propose_standard_transfer::<Infallible>(
            account_id,
            fee_rule,
            min_confirmations,
            &to,
            amount_sent2,
            None,
            None,
            T::SHIELDED_PROTOCOL,
        )
        .unwrap();

    let txid2 = st
        .create_proposed_transactions::<Infallible, _>(account.usk(), OvkPolicy::Sender, &proposal)
        .unwrap()[0];

    let (h, _) = st.generate_next_block_including(txid2).await;
    st.scan_cached_blocks(h, 1).await;

    // TODO: send to an account so that we can check its balance.
    assert_eq!(
        st.get_total_balance(account_id),
        (value - (amount_sent2 + NonNegativeAmount::from_u64(10000).unwrap()).unwrap()).unwrap()
    );
}

pub(crate) async fn ovk_policy_prevents_recovery_from_chain<T: ShieldedPoolTester>() {
    let mut st = TestBuilder::new()
<<<<<<< HEAD
        .with_block_cache()
        .await
=======
        .with_data_store_factory(TestDbFactory)
        .with_block_cache(BlockCache::new())
>>>>>>> e7abed34
        .with_account_from_sapling_activation(BlockHash([0; 32]))
        .build();

    let account = st.test_account().cloned().unwrap();
    let account_id = account.id();
    let dfvk = T::test_account_fvk(&st);

    // Add funds to the wallet in a single note
    let value = NonNegativeAmount::const_from_u64(50000);
    let (h1, _, _) = st
        .generate_next_block(&dfvk, AddressType::DefaultExternal, value)
        .await;
    st.scan_cached_blocks(h1, 1).await;

    // Spendable balance matches total balance at 1 confirmation.
    assert_eq!(st.get_total_balance(account_id), value);
    assert_eq!(st.get_spendable_balance(account_id, 1), value);

    let extsk2 = T::sk(&[0xf5; 32]);
    let addr2 = T::sk_default_address(&extsk2);

    let fee_rule = StandardFeeRule::Zip317;

    #[allow(clippy::type_complexity)]
    let send_and_recover_with_policy = |st: &mut TestState<_, TestDb, _>,
                                        ovk_policy|
     -> Result<
        Option<(Note, Address, MemoBytes)>,
        Error<
            SqliteClientError,
            commitment_tree::Error,
            GreedyInputSelectorError<Zip317FeeError, ReceivedNoteId>,
            Zip317FeeError,
        >,
    > {
        let min_confirmations = NonZeroU32::new(1).unwrap();
        let proposal = st.propose_standard_transfer(
            account_id,
            fee_rule,
            min_confirmations,
            &addr2,
            NonNegativeAmount::const_from_u64(15000),
            None,
            None,
            T::SHIELDED_PROTOCOL,
        )?;

        // Executing the proposal should succeed
        let txid = st.create_proposed_transactions(account.usk(), ovk_policy, &proposal)?[0];

        // Fetch the transaction from the database
        let raw_tx: Vec<_> = st
            .wallet()
            .conn()
            .query_row(
                "SELECT raw FROM transactions WHERE txid = ?",
                [txid.as_ref()],
                |row| row.get(0),
            )
            .unwrap();
        let tx = Transaction::read(&raw_tx[..], BranchId::Canopy).unwrap();

        Ok(T::try_output_recovery(st.network(), h1, &tx, &dfvk))
    };

    // Send some of the funds to another address, keeping history.
    // The recipient output is decryptable by the sender.
    assert_matches!(
        send_and_recover_with_policy(&mut st, OvkPolicy::Sender),
        Ok(Some((_, recovered_to, _))) if recovered_to == addr2
    );

    // Mine blocks SAPLING_ACTIVATION_HEIGHT + 1 to 42 (that don't send us funds)
    // so that the first transaction expires
    for i in 1..=42 {
        st.generate_next_block(
            &T::sk_to_fvk(&T::sk(&[i as u8; 32])),
            AddressType::DefaultExternal,
            value,
        )
        .await;
    }
    st.scan_cached_blocks(h1 + 1, 42).await;

    // Send the funds again, discarding history.
    // Neither transaction output is decryptable by the sender.
    assert_matches!(
        send_and_recover_with_policy(&mut st, OvkPolicy::Discard),
        Ok(None)
    );
}

pub(crate) async fn spend_succeeds_to_t_addr_zero_change<T: ShieldedPoolTester>() {
    let mut st = TestBuilder::new()
<<<<<<< HEAD
        .with_block_cache()
        .await
=======
        .with_data_store_factory(TestDbFactory)
        .with_block_cache(BlockCache::new())
>>>>>>> e7abed34
        .with_account_from_sapling_activation(BlockHash([0; 32]))
        .build();

    let account = st.test_account().cloned().unwrap();
    let account_id = account.id();
    let dfvk = T::test_account_fvk(&st);

    // Add funds to the wallet in a single note
    let value = NonNegativeAmount::const_from_u64(70000);
    let (h, _, _) = st
        .generate_next_block(&dfvk, AddressType::DefaultExternal, value)
        .await;
    st.scan_cached_blocks(h, 1).await;

    // Spendable balance matches total balance at 1 confirmation.
    assert_eq!(st.get_total_balance(account_id), value);
    assert_eq!(st.get_spendable_balance(account_id, 1), value);

    let fee_rule = StandardFeeRule::Zip317;

    // TODO: generate_next_block_from_tx does not currently support transparent outputs.
    let to = TransparentAddress::PublicKeyHash([7; 20]).into();
    let min_confirmations = NonZeroU32::new(1).unwrap();
    let proposal = st
        .propose_standard_transfer::<Infallible>(
            account_id,
            fee_rule,
            min_confirmations,
            &to,
            NonNegativeAmount::const_from_u64(50000),
            None,
            None,
            T::SHIELDED_PROTOCOL,
        )
        .unwrap();

    // Executing the proposal should succeed
    assert_matches!(
        st.create_proposed_transactions::<Infallible, _>(account.usk(), OvkPolicy::Sender, &proposal),
        Ok(txids) if txids.len() == 1
    );
}

<<<<<<< HEAD
pub(crate) async fn change_note_spends_succeed<T: ShieldedPoolTester>() {
    let mut st = TestBuilder::new()
        .with_block_cache()
        .await
=======
pub(crate) fn change_note_spends_succeed<T: ShieldedPoolTester + ShieldedPoolPersistence>() {
    let mut st = TestBuilder::new()
        .with_data_store_factory(TestDbFactory)
        .with_block_cache(BlockCache::new())
>>>>>>> e7abed34
        .with_account_from_sapling_activation(BlockHash([0; 32]))
        .build();

    let account = st.test_account().cloned().unwrap();
    let account_id = account.id();
    let dfvk = T::test_account_fvk(&st);

    // Add funds to the wallet in a single note owned by the internal spending key
    let value = NonNegativeAmount::const_from_u64(70000);
    let (h, _, _) = st
        .generate_next_block(&dfvk, AddressType::Internal, value)
        .await;
    st.scan_cached_blocks(h, 1).await;

    // Spendable balance matches total balance at 1 confirmation.
    assert_eq!(st.get_total_balance(account_id), value);
    assert_eq!(st.get_spendable_balance(account_id, 1), value);

    // Value is considered pending at 10 confirmations.
    assert_eq!(st.get_pending_shielded_balance(account_id, 10), value);
    assert_eq!(
        st.get_spendable_balance(account_id, 10),
        NonNegativeAmount::ZERO
    );

    let change_note_scope = st.wallet().conn().query_row(
        &format!(
            "SELECT recipient_key_scope
             FROM {}_received_notes
             WHERE value = ?",
            T::TABLES_PREFIX,
        ),
        params![u64::from(value)],
        |row| Ok(parse_scope(row.get(0)?)),
    );
    assert_matches!(change_note_scope, Ok(Some(Scope::Internal)));

    let fee_rule = StandardFeeRule::Zip317;

    // TODO: generate_next_block_from_tx does not currently support transparent outputs.
    let to = TransparentAddress::PublicKeyHash([7; 20]).into();
    let min_confirmations = NonZeroU32::new(1).unwrap();
    let proposal = st
        .propose_standard_transfer::<Infallible>(
            account_id,
            fee_rule,
            min_confirmations,
            &to,
            NonNegativeAmount::const_from_u64(50000),
            None,
            None,
            T::SHIELDED_PROTOCOL,
        )
        .unwrap();

    // Executing the proposal should succeed
    assert_matches!(
        st.create_proposed_transactions::<Infallible, _>(account.usk(), OvkPolicy::Sender, &proposal),
        Ok(txids) if txids.len() == 1
    );
}

pub(crate) async fn external_address_change_spends_detected_in_restore_from_seed<
    T: ShieldedPoolTester,
>() {
<<<<<<< HEAD
    let mut st = TestBuilder::new().with_block_cache().await.build();
=======
    let mut st = TestBuilder::new()
        .with_data_store_factory(TestDbFactory)
        .with_block_cache(BlockCache::new())
        .build();
>>>>>>> e7abed34

    // Add two accounts to the wallet.
    let seed = Secret::new([0u8; 32].to_vec());
    let birthday = AccountBirthday::from_sapling_activation(st.network(), BlockHash([0; 32]));
    let (account_id, usk) = st.wallet_mut().create_account(&seed, &birthday).unwrap();
    let dfvk = T::sk_to_fvk(T::usk_to_sk(&usk));

    let (account2, usk2) = st.wallet_mut().create_account(&seed, &birthday).unwrap();
    let dfvk2 = T::sk_to_fvk(T::usk_to_sk(&usk2));

    // Add funds to the wallet in a single note
    let value = NonNegativeAmount::from_u64(100000).unwrap();
    let (h, _, _) = st
        .generate_next_block(&dfvk, AddressType::DefaultExternal, value)
        .await;
    st.scan_cached_blocks(h, 1).await;

    // Spendable balance matches total balance
    assert_eq!(st.get_total_balance(account_id), value);
    assert_eq!(st.get_spendable_balance(account_id, 1), value);
    assert_eq!(st.get_total_balance(account2), NonNegativeAmount::ZERO);

    let amount_sent = NonNegativeAmount::from_u64(20000).unwrap();
    let amount_legacy_change = NonNegativeAmount::from_u64(30000).unwrap();
    let addr = T::fvk_default_address(&dfvk);
    let addr2 = T::fvk_default_address(&dfvk2);
    let req = TransactionRequest::new(vec![
        // payment to an external recipient
        Payment::without_memo(addr2.to_zcash_address(st.network()), amount_sent),
        // payment back to the originating wallet, simulating legacy change
        Payment::without_memo(addr.to_zcash_address(st.network()), amount_legacy_change),
    ])
    .unwrap();

    #[allow(deprecated)]
    let fee_rule = FixedFeeRule::standard();
    let input_selector = GreedyInputSelector::new(
        fixed::SingleOutputChangeStrategy::new(fee_rule, None, T::SHIELDED_PROTOCOL),
        DustOutputPolicy::default(),
    );

    let txid = st
        .spend(
            &input_selector,
            &usk,
            req,
            OvkPolicy::Sender,
            NonZeroU32::new(1).unwrap(),
        )
        .unwrap()[0];

    let amount_left = (value - (amount_sent + fee_rule.fixed_fee()).unwrap()).unwrap();
    let pending_change = (amount_left - amount_legacy_change).unwrap();

    // The "legacy change" is not counted by get_pending_change().
    assert_eq!(st.get_pending_change(account_id, 1), pending_change);
    // We spent the only note so we only have pending change.
    assert_eq!(st.get_total_balance(account_id), pending_change);

    let (h, _) = st.generate_next_block_including(txid).await;
    st.scan_cached_blocks(h, 1).await;

    assert_eq!(st.get_total_balance(account2), amount_sent,);
    assert_eq!(st.get_total_balance(account_id), amount_left);

    st.reset();

    // Account creation and DFVK derivation should be deterministic.
    let (_, restored_usk) = st.wallet_mut().create_account(&seed, &birthday).unwrap();
    assert!(T::fvks_equal(
        &T::sk_to_fvk(T::usk_to_sk(&restored_usk)),
        &dfvk,
    ));

    let (_, restored_usk2) = st.wallet_mut().create_account(&seed, &birthday).unwrap();
    assert!(T::fvks_equal(
        &T::sk_to_fvk(T::usk_to_sk(&restored_usk2)),
        &dfvk2,
    ));

    st.scan_cached_blocks(st.sapling_activation_height(), 2)
        .await;

    assert_eq!(st.get_total_balance(account2), amount_sent,);
    assert_eq!(st.get_total_balance(account_id), amount_left);
}

#[allow(dead_code)]
pub(crate) async fn zip317_spend<T: ShieldedPoolTester>() {
    let mut st = TestBuilder::new()
<<<<<<< HEAD
        .with_block_cache()
        .await
=======
        .with_data_store_factory(TestDbFactory)
        .with_block_cache(BlockCache::new())
>>>>>>> e7abed34
        .with_account_from_sapling_activation(BlockHash([0; 32]))
        .build();

    let account = st.test_account().cloned().unwrap();
    let account_id = account.id();
    let dfvk = T::test_account_fvk(&st);

    // Add funds to the wallet
    let (h1, _, _) = st
        .generate_next_block(
            &dfvk,
            AddressType::Internal,
            NonNegativeAmount::const_from_u64(50000),
        )
        .await;

    // Add 10 dust notes to the wallet
    for _ in 1..=10 {
        st.generate_next_block(
            &dfvk,
            AddressType::DefaultExternal,
            NonNegativeAmount::const_from_u64(1000),
        )
        .await;
    }

    st.scan_cached_blocks(h1, 11).await;

    // Spendable balance matches total balance
    let total = NonNegativeAmount::const_from_u64(60000);
    assert_eq!(st.get_total_balance(account_id), total);
    assert_eq!(st.get_spendable_balance(account_id, 1), total);

    let input_selector = input_selector(StandardFeeRule::Zip317, None, T::SHIELDED_PROTOCOL);

    // This first request will fail due to insufficient non-dust funds
    let req = TransactionRequest::new(vec![Payment::without_memo(
        T::fvk_default_address(&dfvk).to_zcash_address(st.network()),
        NonNegativeAmount::const_from_u64(50000),
    )])
    .unwrap();

    assert_matches!(
        st.spend(
            &input_selector,
            account.usk(),
            req,
            OvkPolicy::Sender,
            NonZeroU32::new(1).unwrap(),
        ),
        Err(Error::InsufficientFunds { available, required })
            if available == NonNegativeAmount::const_from_u64(51000)
            && required == NonNegativeAmount::const_from_u64(60000)
    );

    // This request will succeed, spending a single dust input to pay the 10000
    // ZAT fee in addition to the 41000 ZAT output to the recipient
    let req = TransactionRequest::new(vec![Payment::without_memo(
        T::fvk_default_address(&dfvk).to_zcash_address(st.network()),
        NonNegativeAmount::const_from_u64(41000),
    )])
    .unwrap();

    let txid = st
        .spend(
            &input_selector,
            account.usk(),
            req,
            OvkPolicy::Sender,
            NonZeroU32::new(1).unwrap(),
        )
        .unwrap()[0];

    let (h, _) = st.generate_next_block_including(txid).await;
    st.scan_cached_blocks(h, 1).await;

    // TODO: send to an account so that we can check its balance.
    // We sent back to the same account so the amount_sent should be included
    // in the total balance.
    assert_eq!(
        st.get_total_balance(account_id),
        (total - NonNegativeAmount::const_from_u64(10000)).unwrap()
    );
}

#[cfg(feature = "transparent-inputs")]
pub(crate) async fn shield_transparent<T: ShieldedPoolTester>() {
    let mut st = TestBuilder::new()
<<<<<<< HEAD
        .with_block_cache()
        .await
=======
        .with_data_store_factory(TestDbFactory)
        .with_block_cache(BlockCache::new())
>>>>>>> e7abed34
        .with_account_from_sapling_activation(BlockHash([0; 32]))
        .build();

    let account = st.test_account().cloned().unwrap();
    let dfvk = T::test_account_fvk(&st);

    let uaddr = st
        .wallet()
        .get_current_address(account.id())
        .unwrap()
        .unwrap();
    let taddr = uaddr.transparent().unwrap();

    // Ensure that the wallet has at least one block
    let (h, _, _) = st
        .generate_next_block(
            &dfvk,
            AddressType::Internal,
            NonNegativeAmount::const_from_u64(50000),
        )
        .await;
    st.scan_cached_blocks(h, 1).await;

    let utxo = WalletTransparentOutput::from_parts(
        OutPoint::fake(),
        TxOut {
            value: NonNegativeAmount::const_from_u64(100000),
            script_pubkey: taddr.script(),
        },
        Some(h),
    )
    .unwrap();

    let res0 = st.wallet_mut().put_received_transparent_utxo(&utxo);
    assert_matches!(res0, Ok(_));

    let fee_rule = StandardFeeRule::Zip317;

    let input_selector = GreedyInputSelector::new(
        standard::SingleOutputChangeStrategy::new(fee_rule, None, T::SHIELDED_PROTOCOL),
        DustOutputPolicy::default(),
    );

    let txids = st
        .shield_transparent_funds(
            &input_selector,
            NonNegativeAmount::from_u64(10000).unwrap(),
            account.usk(),
            &[*taddr],
            1,
        )
        .unwrap();
    assert_eq!(txids.len(), 1);

    let tx = st.get_tx_from_history(*txids.first()).unwrap().unwrap();
    assert_eq!(tx.spent_note_count(), 1);
    assert!(tx.has_change());
    assert_eq!(tx.received_note_count(), 0);
    assert_eq!(tx.sent_note_count(), 0);
    assert!(tx.is_shielding());
}

// FIXME: This requires fixes to the test framework.
#[allow(dead_code)]
pub(crate) async fn birthday_in_anchor_shard<T: ShieldedPoolTester>() {
    // Set up the following situation:
    //
    //        |<------ 500 ------->|<--- 10 --->|<--- 10 --->|
    // last_shard_start   wallet_birthday  received_tx  anchor_height
    //
    // We set the Sapling and Orchard frontiers at the birthday block initial state to 1234
    // notes beyond the end of the first shard.
    let frontier_tree_size: u32 = (0x1 << 16) + 1234;
    let mut st = TestBuilder::new()
<<<<<<< HEAD
        .with_block_cache()
        .await
=======
        .with_data_store_factory(TestDbFactory)
        .with_block_cache(BlockCache::new())
>>>>>>> e7abed34
        .with_initial_chain_state(|rng, network| {
            let birthday_height = network.activation_height(NetworkUpgrade::Nu5).unwrap() + 1000;

            // Construct a fake chain state for the end of the block with the given
            // birthday_offset from the Nu5 birthday.
            let (prior_sapling_roots, sapling_initial_tree) =
                Frontier::random_with_prior_subtree_roots(
                    rng,
                    frontier_tree_size.into(),
                    NonZeroU8::new(16).unwrap(),
                );
            // There will only be one prior root
            let prior_sapling_roots = prior_sapling_roots
                .into_iter()
                .map(|root| CommitmentTreeRoot::from_parts(birthday_height - 500, root))
                .collect::<Vec<_>>();

            #[cfg(feature = "orchard")]
            let (prior_orchard_roots, orchard_initial_tree) =
                Frontier::random_with_prior_subtree_roots(
                    rng,
                    frontier_tree_size.into(),
                    NonZeroU8::new(16).unwrap(),
                );
            // There will only be one prior root
            #[cfg(feature = "orchard")]
            let prior_orchard_roots = prior_orchard_roots
                .into_iter()
                .map(|root| CommitmentTreeRoot::from_parts(birthday_height - 500, root))
                .collect::<Vec<_>>();

            InitialChainState {
                chain_state: ChainState::new(
                    birthday_height - 1,
                    BlockHash([5; 32]),
                    sapling_initial_tree,
                    #[cfg(feature = "orchard")]
                    orchard_initial_tree,
                ),
                prior_sapling_roots,
                #[cfg(feature = "orchard")]
                prior_orchard_roots,
            }
        })
        .with_account_having_current_birthday()
        .build();

    // Generate 9 blocks that have no value for us, starting at the birthday height.
    let not_our_value = NonNegativeAmount::const_from_u64(10000);
    let not_our_key = T::random_fvk(st.rng_mut());
    let (initial_height, _, _) = st
        .generate_next_block(&not_our_key, AddressType::DefaultExternal, not_our_value)
        .await;
    for _ in 1..9 {
        st.generate_next_block(&not_our_key, AddressType::DefaultExternal, not_our_value)
            .await;
    }

    // Now, generate a block that belongs to our wallet
    let (received_tx_height, _, _) = st
        .generate_next_block(
            &T::test_account_fvk(&st),
            AddressType::DefaultExternal,
            NonNegativeAmount::const_from_u64(500000),
        )
        .await;

    // Generate some more blocks to get above our anchor height
    for _ in 0..15 {
        st.generate_next_block(&not_our_key, AddressType::DefaultExternal, not_our_value)
            .await;
    }

    // Scan a block range that includes our received note, but skips some blocks we need to
    // make it spendable.
    st.scan_cached_blocks(initial_height + 5, 20).await;

    // Verify that the received note is not considered spendable
    let account = st.test_account().unwrap();
    let account_id = account.id();
    let spendable = T::select_spendable_notes(
        &st,
        account_id,
        NonNegativeAmount::const_from_u64(300000),
        received_tx_height + 10,
        &[],
    )
    .unwrap();

    assert_eq!(spendable.len(), 0);

    // Scan the blocks we skipped
    st.scan_cached_blocks(initial_height, 5).await;

    // Verify that the received note is now considered spendable
    let spendable = T::select_spendable_notes(
        &st,
        account_id,
        NonNegativeAmount::const_from_u64(300000),
        received_tx_height + 10,
        &[],
    )
    .unwrap();

    assert_eq!(spendable.len(), 1);
}

pub(crate) async fn checkpoint_gaps<T: ShieldedPoolTester>() {
    let mut st = TestBuilder::new()
<<<<<<< HEAD
        .with_block_cache()
        .await
=======
        .with_data_store_factory(TestDbFactory)
        .with_block_cache(BlockCache::new())
>>>>>>> e7abed34
        .with_account_from_sapling_activation(BlockHash([0; 32]))
        .build();

    let account = st.test_account().cloned().unwrap();
    let dfvk = T::test_account_fvk(&st);

    // Generate a block with funds belonging to our wallet.
    st.generate_next_block(
        &dfvk,
        AddressType::DefaultExternal,
        NonNegativeAmount::const_from_u64(500000),
    )
    .await;
    st.scan_cached_blocks(account.birthday().height(), 1).await;

    // Create a gap of 10 blocks having no shielded outputs, then add a block that doesn't
    // belong to us so that we can get a checkpoint in the tree.
    let not_our_key = T::sk_to_fvk(&T::sk(&[0xf5; 32]));
    let not_our_value = NonNegativeAmount::const_from_u64(10000);
    st.generate_block_at(
        account.birthday().height() + 10,
        BlockHash([0; 32]),
        &[FakeCompactOutput::new(
            &not_our_key,
            AddressType::DefaultExternal,
            not_our_value,
        )],
        st.latest_cached_block().unwrap().sapling_end_size(),
        st.latest_cached_block().unwrap().orchard_end_size(),
        false,
    )
    .await;

    // Scan the block
    st.scan_cached_blocks(account.birthday().height() + 10, 1)
        .await;

    // Fake that everything has been scanned
    st.wallet()
        .conn()
        .execute_batch("UPDATE scan_queue SET priority = 10")
        .unwrap();

    // Verify that our note is considered spendable
    let spendable = T::select_spendable_notes(
        &st,
        account.id(),
        NonNegativeAmount::const_from_u64(300000),
        account.birthday().height() + 5,
        &[],
    )
    .unwrap();
    assert_eq!(spendable.len(), 1);

    // Attempt to spend the note with 5 confirmations
    let to = T::fvk_default_address(&not_our_key);
    assert_matches!(
        st.create_spend_to_address(
            account.usk(),
            &to,
            NonNegativeAmount::const_from_u64(10000),
            None,
            OvkPolicy::Sender,
            NonZeroU32::new(5).unwrap(),
            None,
            T::SHIELDED_PROTOCOL,
        ),
        Ok(_)
    );
}

#[cfg(feature = "orchard")]
pub(crate) async fn pool_crossing_required<P0: ShieldedPoolTester, P1: ShieldedPoolTester>() {
    let mut st = TestBuilder::new()
<<<<<<< HEAD
        .with_block_cache()
        .await
=======
        .with_data_store_factory(TestDbFactory)
        .with_block_cache(BlockCache::new())
>>>>>>> e7abed34
        .with_account_from_sapling_activation(BlockHash([0; 32])) // TODO: Allow for Orchard
        // activation after Sapling
        .build();

    let account = st.test_account().cloned().unwrap();

    let p0_fvk = P0::test_account_fvk(&st);

    let p1_fvk = P1::test_account_fvk(&st);
    let p1_to = P1::fvk_default_address(&p1_fvk);

    let note_value = NonNegativeAmount::const_from_u64(350000);
    st.generate_next_block(&p0_fvk, AddressType::DefaultExternal, note_value)
        .await;
    st.scan_cached_blocks(account.birthday().height(), 2).await;

    let initial_balance = note_value;
    assert_eq!(st.get_total_balance(account.id()), initial_balance);
    assert_eq!(st.get_spendable_balance(account.id(), 1), initial_balance);

    let transfer_amount = NonNegativeAmount::const_from_u64(200000);
    let p0_to_p1 = TransactionRequest::new(vec![Payment::without_memo(
        p1_to.to_zcash_address(st.network()),
        transfer_amount,
    )])
    .unwrap();

    let fee_rule = StandardFeeRule::Zip317;
    let input_selector = GreedyInputSelector::new(
        standard::SingleOutputChangeStrategy::new(fee_rule, None, P1::SHIELDED_PROTOCOL),
        DustOutputPolicy::default(),
    );
    let proposal0 = st
        .propose_transfer(
            account.id(),
            &input_selector,
            p0_to_p1,
            NonZeroU32::new(1).unwrap(),
        )
        .unwrap();

    let _min_target_height = proposal0.min_target_height();
    assert_eq!(proposal0.steps().len(), 1);
    let step0 = &proposal0.steps().head;

    // We expect 4 logical actions, two per pool (due to padding).
    let expected_fee = NonNegativeAmount::const_from_u64(20000);
    assert_eq!(step0.balance().fee_required(), expected_fee);

    let expected_change = (note_value - transfer_amount - expected_fee).unwrap();
    let proposed_change = step0.balance().proposed_change();
    assert_eq!(proposed_change.len(), 1);
    let change_output = proposed_change.get(0).unwrap();
    // Since this is a cross-pool transfer, change will be sent to the preferred pool.
    assert_eq!(
        change_output.output_pool(),
        PoolType::Shielded(std::cmp::max(
            ShieldedProtocol::Sapling,
            ShieldedProtocol::Orchard
        ))
    );
    assert_eq!(change_output.value(), expected_change);

    let create_proposed_result = st.create_proposed_transactions::<Infallible, _>(
        account.usk(),
        OvkPolicy::Sender,
        &proposal0,
    );
    assert_matches!(&create_proposed_result, Ok(txids) if txids.len() == 1);

    let (h, _) = st
        .generate_next_block_including(create_proposed_result.unwrap()[0])
        .await;
    st.scan_cached_blocks(h, 1).await;

    assert_eq!(
        st.get_total_balance(account.id()),
        (initial_balance - expected_fee).unwrap()
    );
    assert_eq!(
        st.get_spendable_balance(account.id(), 1),
        (initial_balance - expected_fee).unwrap()
    );
}

#[cfg(feature = "orchard")]
pub(crate) async fn fully_funded_fully_private<P0: ShieldedPoolTester, P1: ShieldedPoolTester>() {
    let mut st = TestBuilder::new()
<<<<<<< HEAD
        .with_block_cache()
        .await
=======
        .with_data_store_factory(TestDbFactory)
        .with_block_cache(BlockCache::new())
>>>>>>> e7abed34
        .with_account_from_sapling_activation(BlockHash([0; 32])) // TODO: Allow for Orchard
        // activation after Sapling
        .build();

    let account = st.test_account().cloned().unwrap();

    let p0_fvk = P0::test_account_fvk(&st);

    let p1_fvk = P1::test_account_fvk(&st);
    let p1_to = P1::fvk_default_address(&p1_fvk);

    let note_value = NonNegativeAmount::const_from_u64(350000);
    st.generate_next_block(&p0_fvk, AddressType::DefaultExternal, note_value)
        .await;
    st.generate_next_block(&p1_fvk, AddressType::DefaultExternal, note_value)
        .await;
    st.scan_cached_blocks(account.birthday().height(), 2).await;

    let initial_balance = (note_value * 2).unwrap();
    assert_eq!(st.get_total_balance(account.id()), initial_balance);
    assert_eq!(st.get_spendable_balance(account.id(), 1), initial_balance);

    let transfer_amount = NonNegativeAmount::const_from_u64(200000);
    let p0_to_p1 = TransactionRequest::new(vec![Payment::without_memo(
        p1_to.to_zcash_address(st.network()),
        transfer_amount,
    )])
    .unwrap();

    let fee_rule = StandardFeeRule::Zip317;
    let input_selector = GreedyInputSelector::new(
        // We set the default change output pool to P0, because we want to verify later that
        // change is actually sent to P1 (as the transaction is fully fundable from P1).
        standard::SingleOutputChangeStrategy::new(fee_rule, None, P0::SHIELDED_PROTOCOL),
        DustOutputPolicy::default(),
    );
    let proposal0 = st
        .propose_transfer(
            account.id(),
            &input_selector,
            p0_to_p1,
            NonZeroU32::new(1).unwrap(),
        )
        .unwrap();

    let _min_target_height = proposal0.min_target_height();
    assert_eq!(proposal0.steps().len(), 1);
    let step0 = &proposal0.steps().head;

    // We expect 2 logical actions, since either pool can pay the full balance required
    // and note selection should choose the fully-private path.
    let expected_fee = NonNegativeAmount::const_from_u64(10000);
    assert_eq!(step0.balance().fee_required(), expected_fee);

    let expected_change = (note_value - transfer_amount - expected_fee).unwrap();
    let proposed_change = step0.balance().proposed_change();
    assert_eq!(proposed_change.len(), 1);
    let change_output = proposed_change.get(0).unwrap();
    // Since there are sufficient funds in either pool, change is kept in the same pool as
    // the source note (the target pool), and does not necessarily follow preference order.
    assert_eq!(
        change_output.output_pool(),
        PoolType::Shielded(P1::SHIELDED_PROTOCOL)
    );
    assert_eq!(change_output.value(), expected_change);

    let create_proposed_result = st.create_proposed_transactions::<Infallible, _>(
        account.usk(),
        OvkPolicy::Sender,
        &proposal0,
    );
    assert_matches!(&create_proposed_result, Ok(txids) if txids.len() == 1);

    let (h, _) = st
        .generate_next_block_including(create_proposed_result.unwrap()[0])
        .await;
    st.scan_cached_blocks(h, 1).await;

    assert_eq!(
        st.get_total_balance(account.id()),
        (initial_balance - expected_fee).unwrap()
    );
    assert_eq!(
        st.get_spendable_balance(account.id(), 1),
        (initial_balance - expected_fee).unwrap()
    );
}

#[cfg(all(feature = "orchard", feature = "transparent-inputs"))]
pub(crate) async fn fully_funded_send_to_t<P0: ShieldedPoolTester, P1: ShieldedPoolTester>() {
    let mut st = TestBuilder::new()
<<<<<<< HEAD
        .with_block_cache()
        .await
=======
        .with_data_store_factory(TestDbFactory)
        .with_block_cache(BlockCache::new())
>>>>>>> e7abed34
        .with_account_from_sapling_activation(BlockHash([0; 32])) // TODO: Allow for Orchard
        // activation after Sapling
        .build();

    let account = st.test_account().cloned().unwrap();

    let p0_fvk = P0::test_account_fvk(&st);
    let p1_fvk = P1::test_account_fvk(&st);
    let (p1_to, _) = account.usk().default_transparent_address();

    let note_value = NonNegativeAmount::const_from_u64(350000);
    st.generate_next_block(&p0_fvk, AddressType::DefaultExternal, note_value)
        .await;
    st.generate_next_block(&p1_fvk, AddressType::DefaultExternal, note_value)
        .await;
    st.scan_cached_blocks(account.birthday().height(), 2).await;

    let initial_balance = (note_value * 2).unwrap();
    assert_eq!(st.get_total_balance(account.id()), initial_balance);
    assert_eq!(st.get_spendable_balance(account.id(), 1), initial_balance);

    let transfer_amount = NonNegativeAmount::const_from_u64(200000);
    let p0_to_p1 = TransactionRequest::new(vec![Payment::without_memo(
        Address::Transparent(p1_to).to_zcash_address(st.network()),
        transfer_amount,
    )])
    .unwrap();

    let fee_rule = StandardFeeRule::Zip317;
    let input_selector = GreedyInputSelector::new(
        // We set the default change output pool to P0, because we want to verify later that
        // change is actually sent to P1 (as the transaction is fully fundable from P1).
        standard::SingleOutputChangeStrategy::new(fee_rule, None, P0::SHIELDED_PROTOCOL),
        DustOutputPolicy::default(),
    );
    let proposal0 = st
        .propose_transfer(
            account.id(),
            &input_selector,
            p0_to_p1,
            NonZeroU32::new(1).unwrap(),
        )
        .unwrap();

    let _min_target_height = proposal0.min_target_height();
    assert_eq!(proposal0.steps().len(), 1);
    let step0 = &proposal0.steps().head;

    // We expect 3 logical actions, one for the transparent output and two for the source pool.
    let expected_fee = NonNegativeAmount::const_from_u64(15000);
    assert_eq!(step0.balance().fee_required(), expected_fee);

    let expected_change = (note_value - transfer_amount - expected_fee).unwrap();
    let proposed_change = step0.balance().proposed_change();
    assert_eq!(proposed_change.len(), 1);
    let change_output = proposed_change.get(0).unwrap();
    // Since there are sufficient funds in either pool, change is kept in the same pool as
    // the source note (the target pool), and does not necessarily follow preference order.
    // The source note will always be sapling, as we spend Sapling funds preferentially.
    assert_eq!(change_output.output_pool(), PoolType::SAPLING);
    assert_eq!(change_output.value(), expected_change);

    let create_proposed_result = st.create_proposed_transactions::<Infallible, _>(
        account.usk(),
        OvkPolicy::Sender,
        &proposal0,
    );
    assert_matches!(&create_proposed_result, Ok(txids) if txids.len() == 1);

    let (h, _) = st
        .generate_next_block_including(create_proposed_result.unwrap()[0])
        .await;
    st.scan_cached_blocks(h, 1).await;

    assert_eq!(
        st.get_total_balance(account.id()),
        (initial_balance - transfer_amount - expected_fee).unwrap()
    );
    assert_eq!(
        st.get_spendable_balance(account.id(), 1),
        (initial_balance - transfer_amount - expected_fee).unwrap()
    );
}

#[cfg(feature = "orchard")]
pub(crate) async fn multi_pool_checkpoint<P0: ShieldedPoolTester, P1: ShieldedPoolTester>() {
    let mut st = TestBuilder::new()
<<<<<<< HEAD
        .with_block_cache()
        .await
=======
        .with_data_store_factory(TestDbFactory)
        .with_block_cache(BlockCache::new())
>>>>>>> e7abed34
        .with_account_from_sapling_activation(BlockHash([0; 32])) // TODO: Allow for Orchard
        // activation after Sapling
        .build();

    let account = st.test_account().cloned().unwrap();
    let acct_id = account.id();

    let p0_fvk = P0::test_account_fvk(&st);
    let p1_fvk = P1::test_account_fvk(&st);

    // Add some funds to the wallet; we add two notes to allow successive spends. Also,
    // we will generate a note in the P1 pool to ensure that we have some tree state.
    let note_value = NonNegativeAmount::const_from_u64(500000);
    let (start_height, _, _) = st
        .generate_next_block(&p0_fvk, AddressType::DefaultExternal, note_value)
        .await;
    st.generate_next_block(&p0_fvk, AddressType::DefaultExternal, note_value)
        .await;
    st.generate_next_block(&p1_fvk, AddressType::DefaultExternal, note_value)
        .await;
    let scanned = st.scan_cached_blocks(start_height, 3).await;

    let next_to_scan = scanned.scanned_range().end;

    let initial_balance = (note_value * 3).unwrap();
    assert_eq!(st.get_total_balance(acct_id), initial_balance);
    assert_eq!(st.get_spendable_balance(acct_id, 1), initial_balance);

    // Generate several empty blocks
    for _ in 0..10 {
        st.generate_empty_block().await;
    }

    // Scan into the middle of the empty range
    let scanned = st.scan_cached_blocks(next_to_scan, 5).await;
    let next_to_scan = scanned.scanned_range().end;

    // The initial balance should be unchanged.
    assert_eq!(st.get_total_balance(acct_id), initial_balance);
    assert_eq!(st.get_spendable_balance(acct_id, 1), initial_balance);

    // Set up the fee rule and input selector we'll use for all the transfers.
    let fee_rule = StandardFeeRule::Zip317;
    let input_selector = GreedyInputSelector::new(
        standard::SingleOutputChangeStrategy::new(fee_rule, None, P1::SHIELDED_PROTOCOL),
        DustOutputPolicy::default(),
    );

    // First, send funds just to P0
    let transfer_amount = NonNegativeAmount::const_from_u64(200000);
    let p0_transfer = TransactionRequest::new(vec![Payment::without_memo(
        P0::random_address(st.rng_mut()).to_zcash_address(st.network()),
        transfer_amount,
    )])
    .unwrap();
    let res = st
        .spend(
            &input_selector,
            account.usk(),
            p0_transfer,
            OvkPolicy::Sender,
            NonZeroU32::new(1).unwrap(),
        )
        .unwrap();
    st.generate_next_block_including(*res.first()).await;

    let expected_fee = NonNegativeAmount::const_from_u64(10000);
    let expected_change = (note_value - transfer_amount - expected_fee).unwrap();
    assert_eq!(
        st.get_total_balance(acct_id),
        ((note_value * 2).unwrap() + expected_change).unwrap()
    );
    assert_eq!(st.get_pending_change(acct_id, 1), expected_change);

    // In the next block, send funds to both P0 and P1
    let both_transfer = TransactionRequest::new(vec![
        Payment::without_memo(
            P0::random_address(st.rng_mut()).to_zcash_address(st.network()),
            transfer_amount,
        ),
        Payment::without_memo(
            P1::random_address(st.rng_mut()).to_zcash_address(st.network()),
            transfer_amount,
        ),
    ])
    .unwrap();
    let res = st
        .spend(
            &input_selector,
            account.usk(),
            both_transfer,
            OvkPolicy::Sender,
            NonZeroU32::new(1).unwrap(),
        )
        .unwrap();
    st.generate_next_block_including(*res.first()).await;

    // Generate a few more empty blocks
    for _ in 0..5 {
        st.generate_empty_block().await;
    }

    // Generate another block with funds for us
    let (max_height, _, _) = st
        .generate_next_block(&p0_fvk, AddressType::DefaultExternal, note_value)
        .await;

    // Scan everything.
    st.scan_cached_blocks(
        next_to_scan,
        usize::try_from(u32::from(max_height) - u32::from(next_to_scan) + 1).unwrap(),
    )
    .await;

    let expected_final = (initial_balance + note_value
        - (transfer_amount * 3).unwrap()
        - (expected_fee * 3).unwrap())
    .unwrap();
    assert_eq!(st.get_total_balance(acct_id), expected_final);

    use incrementalmerkletree::Position;

    use crate::wallet::testing::get_checkpoint_history;
    let expected_checkpoints_p0: Vec<(BlockHeight, ShieldedProtocol, Option<Position>)> = [
        (99999, None),
        (100000, Some(0)),
        (100001, Some(1)),
        (100002, Some(1)),
        (100007, Some(1)), // synthetic checkpoint in empty span from scan start
        (100013, Some(3)),
        (100014, Some(5)),
        (100020, Some(6)),
    ]
    .into_iter()
    .map(|(h, pos)| {
        (
            BlockHeight::from(h),
            P0::SHIELDED_PROTOCOL,
            pos.map(Position::from),
        )
    })
    .collect();

    let expected_checkpoints_p1: Vec<(BlockHeight, ShieldedProtocol, Option<Position>)> = [
        (99999, None),
        (100000, None),
        (100001, None),
        (100002, Some(0)),
        (100007, Some(0)), // synthetic checkpoint in empty span from scan start
        (100013, Some(0)),
        (100014, Some(2)),
        (100020, Some(2)),
    ]
    .into_iter()
    .map(|(h, pos)| {
        (
            BlockHeight::from(h),
            P1::SHIELDED_PROTOCOL,
            pos.map(Position::from),
        )
    })
    .collect();

    let actual_checkpoints = get_checkpoint_history(st.wallet().conn()).unwrap();

    assert_eq!(
        actual_checkpoints
            .iter()
            .filter(|(_, p, _)| p == &P0::SHIELDED_PROTOCOL)
            .cloned()
            .collect::<Vec<_>>(),
        expected_checkpoints_p0
    );
    assert_eq!(
        actual_checkpoints
            .iter()
            .filter(|(_, p, _)| p == &P1::SHIELDED_PROTOCOL)
            .cloned()
            .collect::<Vec<_>>(),
        expected_checkpoints_p1
    );
}

#[cfg(feature = "orchard")]
pub(crate) async fn multi_pool_checkpoints_with_pruning<
    P0: ShieldedPoolTester,
    P1: ShieldedPoolTester,
>() {
    let mut st = TestBuilder::new()
<<<<<<< HEAD
        .with_block_cache()
        .await
=======
        .with_data_store_factory(TestDbFactory)
        .with_block_cache(BlockCache::new())
>>>>>>> e7abed34
        .with_account_from_sapling_activation(BlockHash([0; 32])) // TODO: Allow for Orchard
        // activation after Sapling
        .build();

    let account = st.test_account().cloned().unwrap();

    let p0_fvk = P0::random_fvk(st.rng_mut());
    let p1_fvk = P1::random_fvk(st.rng_mut());

    let note_value = NonNegativeAmount::const_from_u64(10000);
    // Generate 100 P0 blocks, then 100 P1 blocks, then another 100 P0 blocks.
    for _ in 0..10 {
        for _ in 0..10 {
            st.generate_next_block(&p0_fvk, AddressType::DefaultExternal, note_value)
                .await;
        }
        for _ in 0..10 {
            st.generate_next_block(&p1_fvk, AddressType::DefaultExternal, note_value)
                .await;
        }
    }
    st.scan_cached_blocks(account.birthday().height(), 200)
        .await;
    for _ in 0..100 {
        st.generate_next_block(&p0_fvk, AddressType::DefaultExternal, note_value)
            .await;
        st.generate_next_block(&p1_fvk, AddressType::DefaultExternal, note_value)
            .await;
    }
    st.scan_cached_blocks(account.birthday().height() + 200, 200)
        .await;
}

pub(crate) async fn valid_chain_states<T: ShieldedPoolTester>() {
    let mut st = TestBuilder::new()
<<<<<<< HEAD
        .with_block_cache()
        .await
=======
        .with_data_store_factory(TestDbFactory)
        .with_block_cache(BlockCache::new())
>>>>>>> e7abed34
        .with_account_from_sapling_activation(BlockHash([0; 32]))
        .build();

    let dfvk = T::test_account_fvk(&st);

    // Empty chain should return None
    assert_matches!(st.wallet().chain_height(), Ok(None));

    // Create a fake CompactBlock sending value to the address
    let (h1, _, _) = st
        .generate_next_block(
            &dfvk,
            AddressType::DefaultExternal,
            NonNegativeAmount::const_from_u64(5),
        )
        .await;

    // Scan the cache
    st.scan_cached_blocks(h1, 1).await;

    // Create a second fake CompactBlock sending more value to the address
    let (h2, _, _) = st
        .generate_next_block(
            &dfvk,
            AddressType::DefaultExternal,
            NonNegativeAmount::const_from_u64(7),
        )
        .await;

    // Scanning should detect no inconsistencies
    st.scan_cached_blocks(h2, 1).await;
}

// FIXME: This requires fixes to the test framework.
#[allow(dead_code)]
pub(crate) async fn invalid_chain_cache_disconnected<T: ShieldedPoolTester>() {
    let mut st = TestBuilder::new()
<<<<<<< HEAD
        .with_block_cache()
        .await
=======
        .with_data_store_factory(TestDbFactory)
        .with_block_cache(BlockCache::new())
>>>>>>> e7abed34
        .with_account_from_sapling_activation(BlockHash([0; 32]))
        .build();

    let dfvk = T::test_account_fvk(&st);

    // Create some fake CompactBlocks
    let (h, _, _) = st
        .generate_next_block(
            &dfvk,
            AddressType::DefaultExternal,
            NonNegativeAmount::const_from_u64(5),
        )
        .await;
    let (last_contiguous_height, _, _) = st
        .generate_next_block(
            &dfvk,
            AddressType::DefaultExternal,
            NonNegativeAmount::const_from_u64(7),
        )
        .await;

    // Scanning the cache should find no inconsistencies
    st.scan_cached_blocks(h, 2).await;

    // Create more fake CompactBlocks that don't connect to the scanned ones
    let disconnect_height = last_contiguous_height + 1;
    st.generate_block_at(
        disconnect_height,
        BlockHash([1; 32]),
        &[FakeCompactOutput::new(
            &dfvk,
            AddressType::DefaultExternal,
            NonNegativeAmount::const_from_u64(8),
        )],
        2,
        2,
        true,
    )
    .await;
    st.generate_next_block(
        &dfvk,
        AddressType::DefaultExternal,
        NonNegativeAmount::const_from_u64(3),
    )
    .await;

    // Data+cache chain should be invalid at the data/cache boundary
    assert_matches!(
        st.try_scan_cached_blocks(
            disconnect_height,
            2
        ).await,
        Err(chain::error::Error::Scan(ScanError::PrevHashMismatch { at_height }))
            if at_height == disconnect_height
    );
}

pub(crate) async fn data_db_truncation<T: ShieldedPoolTester>() {
    let mut st = TestBuilder::new()
<<<<<<< HEAD
        .with_block_cache()
        .await
=======
        .with_data_store_factory(TestDbFactory)
        .with_block_cache(BlockCache::new())
>>>>>>> e7abed34
        .with_account_from_sapling_activation(BlockHash([0; 32]))
        .build();

    let account = st.test_account().cloned().unwrap();
    let dfvk = T::test_account_fvk(&st);

    // Wallet summary is not yet available
    assert_eq!(st.get_wallet_summary(0), None);

    // Create fake CompactBlocks sending value to the address
    let value = NonNegativeAmount::const_from_u64(5);
    let value2 = NonNegativeAmount::const_from_u64(7);
    let (h, _, _) = st
        .generate_next_block(&dfvk, AddressType::DefaultExternal, value)
        .await;
    st.generate_next_block(&dfvk, AddressType::DefaultExternal, value2)
        .await;

    // Scan the cache
    st.scan_cached_blocks(h, 2).await;

    // Spendable balance should reflect both received notes
    assert_eq!(
        st.get_spendable_balance(account.id(), 1),
        (value + value2).unwrap()
    );

    // "Rewind" to height of last scanned block (this is a no-op)
    st.wallet_mut()
        .db_mut()
        .transactionally(|wdb| truncate_to_height(wdb.conn.0, &wdb.params, h + 1))
        .unwrap();

    // Spendable balance should be unaltered
    assert_eq!(
        st.get_spendable_balance(account.id(), 1),
        (value + value2).unwrap()
    );

    // Rewind so that one block is dropped
    st.wallet_mut()
        .db_mut()
        .transactionally(|wdb| truncate_to_height(wdb.conn.0, &wdb.params, h))
        .unwrap();

    // Spendable balance should only contain the first received note;
    // the rest should be pending.
    assert_eq!(st.get_spendable_balance(account.id(), 1), value);
    assert_eq!(st.get_pending_shielded_balance(account.id(), 1), value2);

    // Scan the cache again
    st.scan_cached_blocks(h, 2).await;

    // Account balance should again reflect both received notes
    assert_eq!(
        st.get_spendable_balance(account.id(), 1),
        (value + value2).unwrap()
    );
}

pub(crate) async fn scan_cached_blocks_allows_blocks_out_of_order<T: ShieldedPoolTester>() {
    let mut st = TestBuilder::new()
<<<<<<< HEAD
        .with_block_cache()
        .await
=======
        .with_data_store_factory(TestDbFactory)
        .with_block_cache(BlockCache::new())
>>>>>>> e7abed34
        .with_account_from_sapling_activation(BlockHash([0; 32]))
        .build();

    let account = st.test_account().cloned().unwrap();
    let dfvk = T::test_account_fvk(&st);

    let value = NonNegativeAmount::const_from_u64(50000);
<<<<<<< HEAD
    let (h1, _, _) = st
        .generate_next_block(&dfvk, AddressType::DefaultExternal, value)
        .await;
    st.scan_cached_blocks(h1, 1).await;
    assert_eq!(st.get_total_balance(account.account_id()), value);
=======
    let (h1, _, _) = st.generate_next_block(&dfvk, AddressType::DefaultExternal, value);
    st.scan_cached_blocks(h1, 1);
    assert_eq!(st.get_total_balance(account.id()), value);
>>>>>>> e7abed34

    // Create blocks to reach height + 2
    let (h2, _, _) = st
        .generate_next_block(&dfvk, AddressType::DefaultExternal, value)
        .await;
    let (h3, _, _) = st
        .generate_next_block(&dfvk, AddressType::DefaultExternal, value)
        .await;

    // Scan the later block first
    st.scan_cached_blocks(h3, 1).await;

    // Now scan the block of height height + 1
    st.scan_cached_blocks(h2, 1).await;
    assert_eq!(
        st.get_total_balance(account.id()),
        NonNegativeAmount::const_from_u64(150_000)
    );

    // We can spend the received notes
    let req = TransactionRequest::new(vec![Payment::without_memo(
        T::fvk_default_address(&dfvk).to_zcash_address(st.network()),
        NonNegativeAmount::const_from_u64(110_000),
    )])
    .unwrap();

    #[allow(deprecated)]
    let input_selector = GreedyInputSelector::new(
        standard::SingleOutputChangeStrategy::new(
            StandardFeeRule::Zip317,
            None,
            T::SHIELDED_PROTOCOL,
        ),
        DustOutputPolicy::default(),
    );
    assert_matches!(
        st.spend(
            &input_selector,
            account.usk(),
            req,
            OvkPolicy::Sender,
            NonZeroU32::new(1).unwrap(),
        ),
        Ok(_)
    );
}

pub(crate) async fn scan_cached_blocks_finds_received_notes<T: ShieldedPoolTester>() {
    let mut st = TestBuilder::new()
<<<<<<< HEAD
        .with_block_cache()
        .await
=======
        .with_data_store_factory(TestDbFactory)
        .with_block_cache(BlockCache::new())
>>>>>>> e7abed34
        .with_account_from_sapling_activation(BlockHash([0; 32]))
        .build();

    let account = st.test_account().cloned().unwrap();
    let dfvk = T::test_account_fvk(&st);

    // Wallet summary is not yet available
    assert_eq!(st.get_wallet_summary(0), None);

    // Create a fake CompactBlock sending value to the address
    let value = NonNegativeAmount::const_from_u64(5);
    let (h1, _, _) = st
        .generate_next_block(&dfvk, AddressType::DefaultExternal, value)
        .await;

    // Scan the cache
    let summary = st.scan_cached_blocks(h1, 1).await;
    assert_eq!(summary.scanned_range().start, h1);
    assert_eq!(summary.scanned_range().end, h1 + 1);
    assert_eq!(T::received_note_count(&summary), 1);

    // Account balance should reflect the received note
    assert_eq!(st.get_total_balance(account.id()), value);

    // Create a second fake CompactBlock sending more value to the address
    let value2 = NonNegativeAmount::const_from_u64(7);
    let (h2, _, _) = st
        .generate_next_block(&dfvk, AddressType::DefaultExternal, value2)
        .await;

    // Scan the cache again
    let summary = st.scan_cached_blocks(h2, 1).await;
    assert_eq!(summary.scanned_range().start, h2);
    assert_eq!(summary.scanned_range().end, h2 + 1);
    assert_eq!(T::received_note_count(&summary), 1);

    // Account balance should reflect both received notes
    assert_eq!(
        st.get_total_balance(account.id()),
        (value + value2).unwrap()
    );
}

// TODO: This test can probably be entirely removed, as the following test duplicates it entirely.
pub(crate) async fn scan_cached_blocks_finds_change_notes<T: ShieldedPoolTester>() {
    let mut st = TestBuilder::new()
<<<<<<< HEAD
        .with_block_cache()
        .await
=======
        .with_data_store_factory(TestDbFactory)
        .with_block_cache(BlockCache::new())
>>>>>>> e7abed34
        .with_account_from_sapling_activation(BlockHash([0; 32]))
        .build();

    let account = st.test_account().cloned().unwrap();
    let dfvk = T::test_account_fvk(&st);

    // Wallet summary is not yet available
    assert_eq!(st.get_wallet_summary(0), None);

    // Create a fake CompactBlock sending value to the address
    let value = NonNegativeAmount::const_from_u64(5);
    let (received_height, _, nf) = st
        .generate_next_block(&dfvk, AddressType::DefaultExternal, value)
        .await;

    // Scan the cache
    st.scan_cached_blocks(received_height, 1).await;

    // Account balance should reflect the received note
    assert_eq!(st.get_total_balance(account.id()), value);

    // Create a second fake CompactBlock spending value from the address
    let not_our_key = T::sk_to_fvk(&T::sk(&[0xf5; 32]));
    let to2 = T::fvk_default_address(&not_our_key);
    let value2 = NonNegativeAmount::const_from_u64(2);
    let (spent_height, _) = st
        .generate_next_block_spending(&dfvk, (nf, value), to2, value2)
        .await;

    // Scan the cache again
    st.scan_cached_blocks(spent_height, 1).await;

    // Account balance should equal the change
    assert_eq!(
        st.get_total_balance(account.id()),
        (value - value2).unwrap()
    );
}

pub(crate) async fn scan_cached_blocks_detects_spends_out_of_order<T: ShieldedPoolTester>() {
    let mut st = TestBuilder::new()
<<<<<<< HEAD
        .with_block_cache()
        .await
=======
        .with_data_store_factory(TestDbFactory)
        .with_block_cache(BlockCache::new())
>>>>>>> e7abed34
        .with_account_from_sapling_activation(BlockHash([0; 32]))
        .build();

    let account = st.test_account().cloned().unwrap();
    let dfvk = T::test_account_fvk(&st);

    // Wallet summary is not yet available
    assert_eq!(st.get_wallet_summary(0), None);

    // Create a fake CompactBlock sending value to the address
    let value = NonNegativeAmount::const_from_u64(5);
    let (received_height, _, nf) = st
        .generate_next_block(&dfvk, AddressType::DefaultExternal, value)
        .await;

    // Create a second fake CompactBlock spending value from the address
    let not_our_key = T::sk_to_fvk(&T::sk(&[0xf5; 32]));
    let to2 = T::fvk_default_address(&not_our_key);
    let value2 = NonNegativeAmount::const_from_u64(2);
    let (spent_height, _) = st
        .generate_next_block_spending(&dfvk, (nf, value), to2, value2)
        .await;

    // Scan the spending block first.
    st.scan_cached_blocks(spent_height, 1).await;

    // Account balance should equal the change
    assert_eq!(
        st.get_total_balance(account.id()),
        (value - value2).unwrap()
    );

    // Now scan the block in which we received the note that was spent.
    st.scan_cached_blocks(received_height, 1).await;

    // Account balance should be the same.
    assert_eq!(
        st.get_total_balance(account.id()),
        (value - value2).unwrap()
    );
}<|MERGE_RESOLUTION|>--- conflicted
+++ resolved
@@ -87,168 +87,12 @@
     const TABLES_PREFIX: &'static str = ORCHARD_TABLES_PREFIX;
 }
 
-<<<<<<< HEAD
 pub(crate) async fn send_single_step_proposed_transfer<T: ShieldedPoolTester>() {
-    let mut st = TestBuilder::new()
-        .with_block_cache()
-        .await
-        .with_account_from_sapling_activation(BlockHash([0; 32]))
-        .build();
-
-    let account = st.test_account().cloned().unwrap();
-    let dfvk = T::test_account_fvk(&st);
-
-    // Add funds to the wallet in a single note
-    let value = NonNegativeAmount::const_from_u64(60000);
-    let (h, _, _) = st
-        .generate_next_block(&dfvk, AddressType::DefaultExternal, value)
-        .await;
-    st.scan_cached_blocks(h, 1).await;
-
-    // Spendable balance matches total balance
-    assert_eq!(st.get_total_balance(account.account_id()), value);
-    assert_eq!(st.get_spendable_balance(account.account_id(), 1), value);
-
-    assert_eq!(
-        block_max_scanned(&st.wallet().conn, &st.wallet().params)
-            .unwrap()
-            .unwrap()
-            .block_height(),
-        h
-    );
-
-    let to_extsk = T::sk(&[0xf5; 32]);
-    let to: Address = T::sk_default_address(&to_extsk);
-    let request = zip321::TransactionRequest::new(vec![Payment::without_memo(
-        to.to_zcash_address(&st.network()),
-        NonNegativeAmount::const_from_u64(10000),
-    )])
-    .unwrap();
-
-    let fee_rule = StandardFeeRule::Zip317;
-
-    let change_memo = "Test change memo".parse::<Memo>().unwrap();
-    let change_strategy = standard::SingleOutputChangeStrategy::new(
-        fee_rule,
-        Some(change_memo.clone().into()),
-        T::SHIELDED_PROTOCOL,
-    );
-    let input_selector = &GreedyInputSelector::new(change_strategy, DustOutputPolicy::default());
-
-    let proposal = st
-        .propose_transfer(
-            account.account_id(),
-            input_selector,
-            request,
-            NonZeroU32::new(1).unwrap(),
-        )
-        .unwrap();
-
-    let create_proposed_result = st.create_proposed_transactions::<Infallible, _>(
-        account.usk(),
-        OvkPolicy::Sender,
-        &proposal,
-    );
-    assert_matches!(&create_proposed_result, Ok(txids) if txids.len() == 1);
-
-    let sent_tx_id = create_proposed_result.unwrap()[0];
-
-    // Verify that the sent transaction was stored and that we can decrypt the memos
-    let tx = st
-        .wallet()
-        .get_transaction(sent_tx_id)
-        .unwrap()
-        .expect("Created transaction was stored.");
-    let ufvks = [(
-        account.account_id(),
-        account.usk().to_unified_full_viewing_key(),
-    )]
-    .into_iter()
-    .collect();
-    let d_tx = decrypt_transaction(&st.network(), h + 1, &tx, &ufvks);
-    assert_eq!(T::decrypted_pool_outputs_count(&d_tx), 2);
-
-    let mut found_tx_change_memo = false;
-    let mut found_tx_empty_memo = false;
-    T::with_decrypted_pool_memos(&d_tx, |memo| {
-        if Memo::try_from(memo).unwrap() == change_memo {
-            found_tx_change_memo = true
-        }
-        if Memo::try_from(memo).unwrap() == Memo::Empty {
-            found_tx_empty_memo = true
-        }
-    });
-    assert!(found_tx_change_memo);
-    assert!(found_tx_empty_memo);
-
-    // Verify that the stored sent notes match what we're expecting
-    let sent_note_ids = {
-        let mut stmt_sent_notes = st
-            .wallet()
-            .conn
-            .prepare(
-                "SELECT output_index
-                FROM sent_notes
-                JOIN transactions ON transactions.id_tx = sent_notes.tx
-                WHERE transactions.txid = ?",
-            )
-            .unwrap();
-
-        stmt_sent_notes
-            .query(rusqlite::params![sent_tx_id.as_ref()])
-            .unwrap()
-            .mapped(|row| Ok(NoteId::new(sent_tx_id, T::SHIELDED_PROTOCOL, row.get(0)?)))
-            .collect::<Result<Vec<_>, _>>()
-            .unwrap()
-    };
-
-    assert_eq!(sent_note_ids.len(), 2);
-
-    // The sent memo should be the empty memo for the sent output, and the
-    // change output's memo should be as specified.
-    let mut found_sent_change_memo = false;
-    let mut found_sent_empty_memo = false;
-    for sent_note_id in sent_note_ids {
-        match st
-            .wallet()
-            .get_memo(sent_note_id)
-            .expect("Note id is valid")
-            .as_ref()
-        {
-            Some(m) if m == &change_memo => {
-                found_sent_change_memo = true;
-            }
-            Some(m) if m == &Memo::Empty => {
-                found_sent_empty_memo = true;
-            }
-            Some(other) => panic!("Unexpected memo value: {:?}", other),
-            None => panic!("Memo should not be stored as NULL"),
-        }
-    }
-    assert!(found_sent_change_memo);
-    assert!(found_sent_empty_memo);
-
-    // Check that querying for a nonexistent sent note returns None
-    assert_matches!(
-        st.wallet()
-            .get_memo(NoteId::new(sent_tx_id, T::SHIELDED_PROTOCOL, 12345)),
-        Ok(None)
-    );
-
-    let tx_history = st.get_tx_history().unwrap();
-    assert_eq!(tx_history.len(), 2);
-
-    assert_matches!(
-        decrypt_and_store_transaction(&st.network(), st.wallet_mut(), &tx, None),
-        Ok(_)
-    );
-=======
-pub(crate) fn send_single_step_proposed_transfer<T: ShieldedPoolTester>() {
     zcash_client_backend::data_api::testing::pool::send_single_step_proposed_transfer::<T>(
         TestDbFactory,
-        BlockCache::new(),
+        BlockCache::new().await,
     )
->>>>>>> e7abed34
+    .await
 }
 
 #[cfg(feature = "transparent-inputs")]
@@ -275,13 +119,8 @@
     use crate::wallet::{transparent::get_wallet_transparent_output, GAP_LIMIT};
 
     let mut st = TestBuilder::new()
-<<<<<<< HEAD
-        .with_block_cache()
-        .await
-=======
         .with_data_store_factory(TestDbFactory)
-        .with_block_cache(BlockCache::new())
->>>>>>> e7abed34
+        .with_block_cache(BlockCache::new().await)
         .with_account_from_sapling_activation(BlockHash([0; 32]))
         .build();
 
@@ -290,9 +129,8 @@
     let (default_addr, default_index) = account.usk().default_transparent_address();
     let dfvk = T::test_account_fvk(&st);
 
-<<<<<<< HEAD
     async fn add_funds<T: ShieldedPoolTester>(
-        st: &mut TestState<BlockCache>,
+        st: &mut TestState<BlockCache, TestDb, zcash_protocol::local_consensus::LocalNetwork>,
         value: NonNegativeAmount,
         dfvk: &<T as ShieldedPoolTester>::Fvk,
         account_id: AccountId,
@@ -301,11 +139,6 @@
             .generate_next_block(dfvk, AddressType::DefaultExternal, value)
             .await;
         st.scan_cached_blocks(h, 1).await;
-=======
-    let add_funds = |st: &mut TestState<_, TestDb, _>, value| {
-        let (h, _, _) = st.generate_next_block(&dfvk, AddressType::DefaultExternal, value);
-        st.scan_cached_blocks(h, 1);
->>>>>>> e7abed34
 
         assert_eq!(
             st.wallet()
@@ -322,21 +155,17 @@
     let value = NonNegativeAmount::const_from_u64(100000);
     let transfer_amount = NonNegativeAmount::const_from_u64(50000);
 
-<<<<<<< HEAD
     #[allow(clippy::too_many_arguments)]
-    async fn run_test<T: ShieldedPoolTester>(
-        st: &mut TestState<BlockCache>,
+    async fn run_test<T: ShieldedPoolTester, DataStore: WalletRead>(
+        st: &mut TestState<BlockCache, TestDb, zcash_protocol::local_consensus::LocalNetwork>,
         expected_index: u32,
         value: NonNegativeAmount,
         transfer_amount: NonNegativeAmount,
         default_addr: TransparentAddress,
-        account: &crate::testing::TestAccount,
+        account: &data_api::testing::TestAccount<<DataStore as WalletRead>::Account>,
         dfvk: &<T as ShieldedPoolTester>::Fvk,
         account_id: AccountId,
     ) -> (String, NonEmpty<TxId>) {
-=======
-    let run_test = |st: &mut TestState<_, TestDb, _>, expected_index| {
->>>>>>> e7abed34
         // Add funds to the wallet.
         add_funds::<T>(st, value, dfvk, account_id).await;
 
@@ -483,7 +312,7 @@
     }
 
     // Each transfer should use a different ephemeral address.
-    let (ephemeral0, txids0) = run_test::<T>(
+    let (ephemeral0, txids0) = run_test::<T, TestDb>(
         &mut st,
         0,
         value,
@@ -494,7 +323,7 @@
         account_id,
     )
     .await;
-    let (ephemeral1, txids1) = run_test::<T>(
+    let (ephemeral1, txids1) = run_test::<T, TestDb>(
         &mut st,
         1,
         value,
@@ -732,13 +561,8 @@
     use zcash_client_backend::proposal::{Proposal, ProposalError, StepOutput, StepOutputIndex};
 
     let mut st = TestBuilder::new()
-<<<<<<< HEAD
-        .with_block_cache()
-        .await
-=======
         .with_data_store_factory(TestDbFactory)
-        .with_block_cache(BlockCache::new())
->>>>>>> e7abed34
+        .with_block_cache(BlockCache::new().await)
         .with_account_from_sapling_activation(BlockHash([0; 32]))
         .build();
 
@@ -746,9 +570,8 @@
     let account_id = account.id();
     let dfvk = T::test_account_fvk(&st);
 
-<<<<<<< HEAD
     async fn add_funds<T: ShieldedPoolTester>(
-        st: &mut TestState<BlockCache>,
+        st: &mut TestState<BlockCache, TestDb, zcash_protocol::local_consensus::LocalNetwork>,
         value: NonNegativeAmount,
         dfvk: &<T as ShieldedPoolTester>::Fvk,
         account_id: AccountId,
@@ -757,11 +580,6 @@
             .generate_next_block(dfvk, AddressType::DefaultExternal, value)
             .await;
         st.scan_cached_blocks(h, 1).await;
-=======
-    let add_funds = |st: &mut TestState<_, TestDb, _>, value| {
-        let (h, _, _) = st.generate_next_block(&dfvk, AddressType::DefaultExternal, value);
-        st.scan_cached_blocks(h, 1);
->>>>>>> e7abed34
 
         assert_eq!(
             st.wallet()
@@ -892,13 +710,8 @@
 
 pub(crate) async fn spend_fails_on_unverified_notes<T: ShieldedPoolTester>() {
     let mut st = TestBuilder::new()
-<<<<<<< HEAD
-        .with_block_cache()
-        .await
-=======
         .with_data_store_factory(TestDbFactory)
-        .with_block_cache(BlockCache::new())
->>>>>>> e7abed34
+        .with_block_cache(BlockCache::new().await)
         .with_account_from_sapling_activation(BlockHash([0; 32]))
         .build();
 
@@ -1056,13 +869,8 @@
 
 pub(crate) async fn spend_fails_on_locked_notes<T: ShieldedPoolTester>() {
     let mut st = TestBuilder::new()
-<<<<<<< HEAD
-        .with_block_cache()
-        .await
-=======
         .with_data_store_factory(TestDbFactory)
-        .with_block_cache(BlockCache::new())
->>>>>>> e7abed34
+        .with_block_cache(BlockCache::new().await)
         .with_account_from_sapling_activation(BlockHash([0; 32]))
         .build();
 
@@ -1202,13 +1010,8 @@
 
 pub(crate) async fn ovk_policy_prevents_recovery_from_chain<T: ShieldedPoolTester>() {
     let mut st = TestBuilder::new()
-<<<<<<< HEAD
-        .with_block_cache()
-        .await
-=======
         .with_data_store_factory(TestDbFactory)
-        .with_block_cache(BlockCache::new())
->>>>>>> e7abed34
+        .with_block_cache(BlockCache::new().await)
         .with_account_from_sapling_activation(BlockHash([0; 32]))
         .build();
 
@@ -1303,13 +1106,8 @@
 
 pub(crate) async fn spend_succeeds_to_t_addr_zero_change<T: ShieldedPoolTester>() {
     let mut st = TestBuilder::new()
-<<<<<<< HEAD
-        .with_block_cache()
-        .await
-=======
         .with_data_store_factory(TestDbFactory)
-        .with_block_cache(BlockCache::new())
->>>>>>> e7abed34
+        .with_block_cache(BlockCache::new().await)
         .with_account_from_sapling_activation(BlockHash([0; 32]))
         .build();
 
@@ -1353,17 +1151,10 @@
     );
 }
 
-<<<<<<< HEAD
-pub(crate) async fn change_note_spends_succeed<T: ShieldedPoolTester>() {
-    let mut st = TestBuilder::new()
-        .with_block_cache()
-        .await
-=======
-pub(crate) fn change_note_spends_succeed<T: ShieldedPoolTester + ShieldedPoolPersistence>() {
+pub(crate) async fn change_note_spends_succeed<T: ShieldedPoolTester + ShieldedPoolPersistence>() {
     let mut st = TestBuilder::new()
         .with_data_store_factory(TestDbFactory)
-        .with_block_cache(BlockCache::new())
->>>>>>> e7abed34
+        .with_block_cache(BlockCache::new().await)
         .with_account_from_sapling_activation(BlockHash([0; 32]))
         .build();
 
@@ -1429,14 +1220,10 @@
 pub(crate) async fn external_address_change_spends_detected_in_restore_from_seed<
     T: ShieldedPoolTester,
 >() {
-<<<<<<< HEAD
-    let mut st = TestBuilder::new().with_block_cache().await.build();
-=======
     let mut st = TestBuilder::new()
         .with_data_store_factory(TestDbFactory)
-        .with_block_cache(BlockCache::new())
+        .with_block_cache(BlockCache::new().await)
         .build();
->>>>>>> e7abed34
 
     // Add two accounts to the wallet.
     let seed = Secret::new([0u8; 32].to_vec());
@@ -1527,13 +1314,8 @@
 #[allow(dead_code)]
 pub(crate) async fn zip317_spend<T: ShieldedPoolTester>() {
     let mut st = TestBuilder::new()
-<<<<<<< HEAD
-        .with_block_cache()
-        .await
-=======
         .with_data_store_factory(TestDbFactory)
-        .with_block_cache(BlockCache::new())
->>>>>>> e7abed34
+        .with_block_cache(BlockCache::new().await)
         .with_account_from_sapling_activation(BlockHash([0; 32]))
         .build();
 
@@ -1622,13 +1404,8 @@
 #[cfg(feature = "transparent-inputs")]
 pub(crate) async fn shield_transparent<T: ShieldedPoolTester>() {
     let mut st = TestBuilder::new()
-<<<<<<< HEAD
-        .with_block_cache()
-        .await
-=======
         .with_data_store_factory(TestDbFactory)
-        .with_block_cache(BlockCache::new())
->>>>>>> e7abed34
+        .with_block_cache(BlockCache::new().await)
         .with_account_from_sapling_activation(BlockHash([0; 32]))
         .build();
 
@@ -1703,13 +1480,8 @@
     // notes beyond the end of the first shard.
     let frontier_tree_size: u32 = (0x1 << 16) + 1234;
     let mut st = TestBuilder::new()
-<<<<<<< HEAD
-        .with_block_cache()
-        .await
-=======
         .with_data_store_factory(TestDbFactory)
-        .with_block_cache(BlockCache::new())
->>>>>>> e7abed34
+        .with_block_cache(BlockCache::new().await)
         .with_initial_chain_state(|rng, network| {
             let birthday_height = network.activation_height(NetworkUpgrade::Nu5).unwrap() + 1000;
 
@@ -1819,13 +1591,8 @@
 
 pub(crate) async fn checkpoint_gaps<T: ShieldedPoolTester>() {
     let mut st = TestBuilder::new()
-<<<<<<< HEAD
-        .with_block_cache()
-        .await
-=======
         .with_data_store_factory(TestDbFactory)
-        .with_block_cache(BlockCache::new())
->>>>>>> e7abed34
+        .with_block_cache(BlockCache::new().await)
         .with_account_from_sapling_activation(BlockHash([0; 32]))
         .build();
 
@@ -1900,13 +1667,8 @@
 #[cfg(feature = "orchard")]
 pub(crate) async fn pool_crossing_required<P0: ShieldedPoolTester, P1: ShieldedPoolTester>() {
     let mut st = TestBuilder::new()
-<<<<<<< HEAD
-        .with_block_cache()
-        .await
-=======
         .with_data_store_factory(TestDbFactory)
-        .with_block_cache(BlockCache::new())
->>>>>>> e7abed34
+        .with_block_cache(BlockCache::new().await)
         .with_account_from_sapling_activation(BlockHash([0; 32])) // TODO: Allow for Orchard
         // activation after Sapling
         .build();
@@ -1995,13 +1757,8 @@
 #[cfg(feature = "orchard")]
 pub(crate) async fn fully_funded_fully_private<P0: ShieldedPoolTester, P1: ShieldedPoolTester>() {
     let mut st = TestBuilder::new()
-<<<<<<< HEAD
-        .with_block_cache()
-        .await
-=======
         .with_data_store_factory(TestDbFactory)
-        .with_block_cache(BlockCache::new())
->>>>>>> e7abed34
+        .with_block_cache(BlockCache::new().await)
         .with_account_from_sapling_activation(BlockHash([0; 32])) // TODO: Allow for Orchard
         // activation after Sapling
         .build();
@@ -2093,13 +1850,8 @@
 #[cfg(all(feature = "orchard", feature = "transparent-inputs"))]
 pub(crate) async fn fully_funded_send_to_t<P0: ShieldedPoolTester, P1: ShieldedPoolTester>() {
     let mut st = TestBuilder::new()
-<<<<<<< HEAD
-        .with_block_cache()
-        .await
-=======
         .with_data_store_factory(TestDbFactory)
-        .with_block_cache(BlockCache::new())
->>>>>>> e7abed34
+        .with_block_cache(BlockCache::new().await)
         .with_account_from_sapling_activation(BlockHash([0; 32])) // TODO: Allow for Orchard
         // activation after Sapling
         .build();
@@ -2187,13 +1939,8 @@
 #[cfg(feature = "orchard")]
 pub(crate) async fn multi_pool_checkpoint<P0: ShieldedPoolTester, P1: ShieldedPoolTester>() {
     let mut st = TestBuilder::new()
-<<<<<<< HEAD
-        .with_block_cache()
-        .await
-=======
         .with_data_store_factory(TestDbFactory)
-        .with_block_cache(BlockCache::new())
->>>>>>> e7abed34
+        .with_block_cache(BlockCache::new().await)
         .with_account_from_sapling_activation(BlockHash([0; 32])) // TODO: Allow for Orchard
         // activation after Sapling
         .build();
@@ -2383,13 +2130,8 @@
     P1: ShieldedPoolTester,
 >() {
     let mut st = TestBuilder::new()
-<<<<<<< HEAD
-        .with_block_cache()
-        .await
-=======
         .with_data_store_factory(TestDbFactory)
-        .with_block_cache(BlockCache::new())
->>>>>>> e7abed34
+        .with_block_cache(BlockCache::new().await)
         .with_account_from_sapling_activation(BlockHash([0; 32])) // TODO: Allow for Orchard
         // activation after Sapling
         .build();
@@ -2425,13 +2167,8 @@
 
 pub(crate) async fn valid_chain_states<T: ShieldedPoolTester>() {
     let mut st = TestBuilder::new()
-<<<<<<< HEAD
-        .with_block_cache()
-        .await
-=======
         .with_data_store_factory(TestDbFactory)
-        .with_block_cache(BlockCache::new())
->>>>>>> e7abed34
+        .with_block_cache(BlockCache::new().await)
         .with_account_from_sapling_activation(BlockHash([0; 32]))
         .build();
 
@@ -2469,13 +2206,8 @@
 #[allow(dead_code)]
 pub(crate) async fn invalid_chain_cache_disconnected<T: ShieldedPoolTester>() {
     let mut st = TestBuilder::new()
-<<<<<<< HEAD
-        .with_block_cache()
-        .await
-=======
         .with_data_store_factory(TestDbFactory)
-        .with_block_cache(BlockCache::new())
->>>>>>> e7abed34
+        .with_block_cache(BlockCache::new().await)
         .with_account_from_sapling_activation(BlockHash([0; 32]))
         .build();
 
@@ -2535,13 +2267,8 @@
 
 pub(crate) async fn data_db_truncation<T: ShieldedPoolTester>() {
     let mut st = TestBuilder::new()
-<<<<<<< HEAD
-        .with_block_cache()
-        .await
-=======
         .with_data_store_factory(TestDbFactory)
-        .with_block_cache(BlockCache::new())
->>>>>>> e7abed34
+        .with_block_cache(BlockCache::new().await)
         .with_account_from_sapling_activation(BlockHash([0; 32]))
         .build();
 
@@ -2604,13 +2331,8 @@
 
 pub(crate) async fn scan_cached_blocks_allows_blocks_out_of_order<T: ShieldedPoolTester>() {
     let mut st = TestBuilder::new()
-<<<<<<< HEAD
-        .with_block_cache()
-        .await
-=======
         .with_data_store_factory(TestDbFactory)
-        .with_block_cache(BlockCache::new())
->>>>>>> e7abed34
+        .with_block_cache(BlockCache::new().await)
         .with_account_from_sapling_activation(BlockHash([0; 32]))
         .build();
 
@@ -2618,17 +2340,11 @@
     let dfvk = T::test_account_fvk(&st);
 
     let value = NonNegativeAmount::const_from_u64(50000);
-<<<<<<< HEAD
     let (h1, _, _) = st
         .generate_next_block(&dfvk, AddressType::DefaultExternal, value)
         .await;
     st.scan_cached_blocks(h1, 1).await;
-    assert_eq!(st.get_total_balance(account.account_id()), value);
-=======
-    let (h1, _, _) = st.generate_next_block(&dfvk, AddressType::DefaultExternal, value);
-    st.scan_cached_blocks(h1, 1);
     assert_eq!(st.get_total_balance(account.id()), value);
->>>>>>> e7abed34
 
     // Create blocks to reach height + 2
     let (h2, _, _) = st
@@ -2678,13 +2394,8 @@
 
 pub(crate) async fn scan_cached_blocks_finds_received_notes<T: ShieldedPoolTester>() {
     let mut st = TestBuilder::new()
-<<<<<<< HEAD
-        .with_block_cache()
-        .await
-=======
         .with_data_store_factory(TestDbFactory)
-        .with_block_cache(BlockCache::new())
->>>>>>> e7abed34
+        .with_block_cache(BlockCache::new().await)
         .with_account_from_sapling_activation(BlockHash([0; 32]))
         .build();
 
@@ -2731,13 +2442,8 @@
 // TODO: This test can probably be entirely removed, as the following test duplicates it entirely.
 pub(crate) async fn scan_cached_blocks_finds_change_notes<T: ShieldedPoolTester>() {
     let mut st = TestBuilder::new()
-<<<<<<< HEAD
-        .with_block_cache()
-        .await
-=======
         .with_data_store_factory(TestDbFactory)
-        .with_block_cache(BlockCache::new())
->>>>>>> e7abed34
+        .with_block_cache(BlockCache::new().await)
         .with_account_from_sapling_activation(BlockHash([0; 32]))
         .build();
 
@@ -2779,13 +2485,8 @@
 
 pub(crate) async fn scan_cached_blocks_detects_spends_out_of_order<T: ShieldedPoolTester>() {
     let mut st = TestBuilder::new()
-<<<<<<< HEAD
-        .with_block_cache()
-        .await
-=======
         .with_data_store_factory(TestDbFactory)
-        .with_block_cache(BlockCache::new())
->>>>>>> e7abed34
+        .with_block_cache(BlockCache::new().await)
         .with_account_from_sapling_activation(BlockHash([0; 32]))
         .build();
 
