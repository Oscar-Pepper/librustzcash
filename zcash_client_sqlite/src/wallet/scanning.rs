--- conflicted
+++ resolved
@@ -650,13 +650,8 @@
         let initial_height_offset = 310;
 
         let mut st = TestBuilder::new()
-<<<<<<< HEAD
-            .with_block_cache()
-            .await
-=======
             .with_data_store_factory(TestDbFactory)
-            .with_block_cache(BlockCache::new())
->>>>>>> e7abed34
+            .with_block_cache(BlockCache::new().await)
             .with_initial_chain_state(|rng, network| {
                 let sapling_activation_height =
                     network.activation_height(NetworkUpgrade::Sapling).unwrap();
@@ -824,13 +819,8 @@
         u32,
     ) {
         let st = TestBuilder::new()
-<<<<<<< HEAD
-            .with_block_cache()
-            .await
-=======
             .with_data_store_factory(TestDbFactory)
-            .with_block_cache(BlockCache::new())
->>>>>>> e7abed34
+            .with_block_cache(BlockCache::new().await)
             .with_initial_chain_state(|rng, network| {
                 // We set the Sapling and Orchard frontiers at the birthday height to be
                 // 1234 notes into the second shard.
@@ -923,14 +913,10 @@
     async fn update_chain_tip_before_create_account() {
         use ScanPriority::*;
 
-<<<<<<< HEAD
-        let mut st = TestBuilder::new().with_block_cache().await.build();
-=======
         let mut st = TestBuilder::new()
             .with_data_store_factory(TestDbFactory)
-            .with_block_cache(BlockCache::new())
+            .with_block_cache(BlockCache::new().await)
             .build();
->>>>>>> e7abed34
         let sap_active = st.sapling_activation_height();
 
         // Update the chain tip.
@@ -1081,13 +1067,8 @@
         // notes beyond the end of the first shard.
         let frontier_tree_size: u32 = (0x1 << 16) + 1234;
         let mut st = TestBuilder::new()
-<<<<<<< HEAD
-            .with_block_cache()
-            .await
-=======
             .with_data_store_factory(TestDbFactory)
-            .with_block_cache(BlockCache::new())
->>>>>>> e7abed34
+            .with_block_cache(BlockCache::new().await)
             .with_initial_chain_state(|rng, network| {
                 let birthday_height =
                     network.activation_height(NetworkUpgrade::Nu5).unwrap() + birthday_offset;
@@ -1280,13 +1261,8 @@
         // notes beyond the end of the first shard.
         let frontier_tree_size: u32 = (0x1 << 16) + 1234;
         let mut st = TestBuilder::new()
-<<<<<<< HEAD
-            .with_block_cache()
-            .await
-=======
             .with_data_store_factory(TestDbFactory)
-            .with_block_cache(BlockCache::new())
->>>>>>> e7abed34
+            .with_block_cache(BlockCache::new().await)
             .with_initial_chain_state(|rng, network| {
                 let birthday_height =
                     network.activation_height(NetworkUpgrade::Nu5).unwrap() + birthday_offset;
@@ -1591,13 +1567,8 @@
         // notes back from the end of the second shard.
         let birthday_tree_size: u32 = (0x1 << 17) - 50;
         let mut st = TestBuilder::new()
-<<<<<<< HEAD
-            .with_block_cache()
-            .await
-=======
             .with_data_store_factory(TestDbFactory)
-            .with_block_cache(BlockCache::new())
->>>>>>> e7abed34
+            .with_block_cache(BlockCache::new().await)
             .with_initial_chain_state(|rng, network| {
                 let birthday_height =
                     network.activation_height(NetworkUpgrade::Nu5).unwrap() + birthday_nu5_offset;
@@ -1736,15 +1707,10 @@
 
     #[tokio::test]
     #[cfg(feature = "orchard")]
-<<<<<<< HEAD
     async fn orchard_block_spanning_tip_boundary_complete() {
+        use zcash_client_backend::data_api::Account as _;
+
         let mut st = prepare_orchard_block_spanning_test(true).await;
-=======
-    fn orchard_block_spanning_tip_boundary_complete() {
-        use zcash_client_backend::data_api::Account as _;
-
-        let mut st = prepare_orchard_block_spanning_test(true);
->>>>>>> e7abed34
         let account = st.test_account().cloned().unwrap();
         let birthday = account.birthday();
 
@@ -1833,15 +1799,10 @@
     /// sufficient to prevent witness construction.
     #[tokio::test]
     #[cfg(feature = "orchard")]
-<<<<<<< HEAD
     async fn orchard_block_spanning_tip_boundary_incomplete() {
+        use zcash_client_backend::data_api::Account as _;
+
         let mut st = prepare_orchard_block_spanning_test(false).await;
-=======
-    fn orchard_block_spanning_tip_boundary_incomplete() {
-        use zcash_client_backend::data_api::Account as _;
-
-        let mut st = prepare_orchard_block_spanning_test(false);
->>>>>>> e7abed34
         let account = st.test_account().cloned().unwrap();
         let birthday = account.birthday();
 
