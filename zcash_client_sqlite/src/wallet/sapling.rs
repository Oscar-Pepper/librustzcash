//! Functions for Sapling support in the wallet.

use std::{collections::HashSet, rc::Rc};

use group::ff::PrimeField;
use incrementalmerkletree::Position;
use rusqlite::{named_params, types::Value, Connection, Row, Transaction};

use sapling::{self, Diversifier, Nullifier, Rseed};
use zcash_client_backend::{
    data_api::NullifierQuery,
    wallet::{ReceivedNote, WalletSaplingOutput},
    DecryptedOutput, ShieldedProtocol, TransferType,
};
use zcash_keys::keys::UnifiedFullViewingKey;
use zcash_primitives::transaction::{components::amount::NonNegativeAmount, TxId};
use zcash_protocol::{
    consensus::{self, BlockHeight},
    memo::MemoBytes,
};
use zip32::Scope;

use crate::{error::SqliteClientError, AccountId, ReceivedNoteId, TxRef};

use super::{memo_repr, parse_scope, scope_code};

/// This trait provides a generalization over shielded output representations.
pub(crate) trait ReceivedSaplingOutput {
    fn index(&self) -> usize;
    fn account_id(&self) -> AccountId;
    fn note(&self) -> &sapling::Note;
    fn memo(&self) -> Option<&MemoBytes>;
    fn is_change(&self) -> bool;
    fn nullifier(&self) -> Option<&sapling::Nullifier>;
    fn note_commitment_tree_position(&self) -> Option<Position>;
    fn recipient_key_scope(&self) -> Option<Scope>;
}

impl ReceivedSaplingOutput for WalletSaplingOutput<AccountId> {
    fn index(&self) -> usize {
        self.index()
    }
    fn account_id(&self) -> AccountId {
        *WalletSaplingOutput::account_id(self)
    }
    fn note(&self) -> &sapling::Note {
        WalletSaplingOutput::note(self)
    }
    fn memo(&self) -> Option<&MemoBytes> {
        None
    }
    fn is_change(&self) -> bool {
        WalletSaplingOutput::is_change(self)
    }
    fn nullifier(&self) -> Option<&sapling::Nullifier> {
        self.nf()
    }
    fn note_commitment_tree_position(&self) -> Option<Position> {
        Some(WalletSaplingOutput::note_commitment_tree_position(self))
    }
    fn recipient_key_scope(&self) -> Option<Scope> {
        self.recipient_key_scope()
    }
}

impl ReceivedSaplingOutput for DecryptedOutput<sapling::Note, AccountId> {
    fn index(&self) -> usize {
        self.index()
    }
    fn account_id(&self) -> AccountId {
        *self.account()
    }
    fn note(&self) -> &sapling::Note {
        self.note()
    }
    fn memo(&self) -> Option<&MemoBytes> {
        Some(self.memo())
    }
    fn is_change(&self) -> bool {
        self.transfer_type() == TransferType::WalletInternal
    }
    fn nullifier(&self) -> Option<&sapling::Nullifier> {
        None
    }
    fn note_commitment_tree_position(&self) -> Option<Position> {
        None
    }
    fn recipient_key_scope(&self) -> Option<Scope> {
        if self.transfer_type() == TransferType::WalletInternal {
            Some(Scope::Internal)
        } else {
            Some(Scope::External)
        }
    }
}

fn to_spendable_note<P: consensus::Parameters>(
    params: &P,
    row: &Row,
) -> Result<Option<ReceivedNote<ReceivedNoteId, sapling::Note>>, SqliteClientError> {
    let note_id = ReceivedNoteId(ShieldedProtocol::Sapling, row.get("id")?);
    let txid = row.get::<_, [u8; 32]>("txid").map(TxId::from_bytes)?;
    let output_index = row.get("output_index")?;
    let diversifier = {
        let d: Vec<_> = row.get("diversifier")?;
        if d.len() != 11 {
            return Err(SqliteClientError::CorruptedData(
                "Invalid diversifier length".to_string(),
            ));
        }
        let mut tmp = [0; 11];
        tmp.copy_from_slice(&d);
        Diversifier(tmp)
    };

    let note_value: u64 = row.get::<_, i64>("value")?.try_into().map_err(|_e| {
        SqliteClientError::CorruptedData("Note values must be nonnegative".to_string())
    })?;

    let rseed = {
        let rcm_bytes: Vec<_> = row.get("rcm")?;

        // We store rcm directly in the data DB, regardless of whether the note
        // used a v1 or v2 note plaintext, so for the purposes of spending let's
        // pretend this is a pre-ZIP 212 note.
        let rcm = Option::from(jubjub::Fr::from_repr(
            rcm_bytes[..]
                .try_into()
                .map_err(|_| SqliteClientError::InvalidNote)?,
        ))
        .ok_or(SqliteClientError::InvalidNote)?;
        Rseed::BeforeZip212(rcm)
    };

    let note_commitment_tree_position = Position::from(
        u64::try_from(row.get::<_, i64>("commitment_tree_position")?).map_err(|_| {
            SqliteClientError::CorruptedData("Note commitment tree position invalid.".to_string())
        })?,
    );

    let ufvk_str: Option<String> = row.get("ufvk")?;
    let scope_code: Option<i64> = row.get("recipient_key_scope")?;

    // If we don't have information about the recipient key scope or the ufvk we can't determine
    // which spending key to use. This may be because the received note was associated with an
    // imported viewing key, so we treat such notes as not spendable. Although this method is
    // presently only called using the results of queries where both the ufvk and
    // recipient_key_scope columns are checked to be non-null, this is method is written
    // defensively to account for the fact that both of these are nullable columns in case it
    // is used elsewhere in the future.
    ufvk_str
        .zip(scope_code)
        .map(|(ufvk_str, scope_code)| {
            let ufvk = UnifiedFullViewingKey::decode(params, &ufvk_str)
                .map_err(SqliteClientError::CorruptedData)?;

            let spending_key_scope = parse_scope(scope_code).ok_or_else(|| {
                SqliteClientError::CorruptedData(format!("Invalid key scope code {}", scope_code))
            })?;

            let recipient = match spending_key_scope {
                Scope::Internal => ufvk
                    .sapling()
                    .and_then(|dfvk| dfvk.diversified_change_address(diversifier)),
                Scope::External => ufvk
                    .sapling()
                    .and_then(|dfvk| dfvk.diversified_address(diversifier)),
            }
            .ok_or_else(|| SqliteClientError::CorruptedData("Diversifier invalid.".to_owned()))?;

            Ok(ReceivedNote::from_parts(
                note_id,
                txid,
                output_index,
                sapling::Note::from_parts(
                    recipient,
                    sapling::value::NoteValue::from_raw(note_value),
                    rseed,
                ),
                spending_key_scope,
                note_commitment_tree_position,
            ))
        })
        .transpose()
}

// The `clippy::let_and_return` lint is explicitly allowed here because a bug in Clippy
// (https://github.com/rust-lang/rust-clippy/issues/11308) means it fails to identify that the `result` temporary
// is required in order to resolve the borrows involved in the `query_and_then` call.
#[allow(clippy::let_and_return)]
pub(crate) fn get_spendable_sapling_note<P: consensus::Parameters>(
    conn: &Connection,
    params: &P,
    txid: &TxId,
    index: u32,
) -> Result<Option<ReceivedNote<ReceivedNoteId, sapling::Note>>, SqliteClientError> {
    super::common::get_spendable_note(
        conn,
        params,
        txid,
        index,
        ShieldedProtocol::Sapling,
        to_spendable_note,
    )
}

/// Utility method for determining whether we have any spendable notes
///
/// If the tip shard has unscanned ranges below the anchor height and greater than or equal to
/// the wallet birthday, none of our notes can be spent because we cannot construct witnesses at
/// the provided anchor height.
pub(crate) fn select_spendable_sapling_notes<P: consensus::Parameters>(
    conn: &Connection,
    params: &P,
    account: AccountId,
    target_value: NonNegativeAmount,
    anchor_height: BlockHeight,
    exclude: &[ReceivedNoteId],
) -> Result<Vec<ReceivedNote<ReceivedNoteId, sapling::Note>>, SqliteClientError> {
    super::common::select_spendable_notes(
        conn,
        params,
        account,
        target_value,
        anchor_height,
        exclude,
        ShieldedProtocol::Sapling,
        to_spendable_note,
    )
}

/// Retrieves the set of nullifiers for "potentially spendable" Sapling notes that the
/// wallet is tracking.
///
/// "Potentially spendable" means:
/// - The transaction in which the note was created has been observed as mined.
/// - No transaction in which the note's nullifier appears has been observed as mined.
pub(crate) fn get_sapling_nullifiers(
    conn: &Connection,
    query: NullifierQuery,
) -> Result<Vec<(AccountId, Nullifier)>, SqliteClientError> {
    // Get the nullifiers for the notes we are tracking
    let mut stmt_fetch_nullifiers = match query {
        NullifierQuery::Unspent => conn.prepare(
            "SELECT rn.account_id, rn.nf
             FROM sapling_received_notes rn
             JOIN transactions tx ON tx.id_tx = rn.tx
             WHERE rn.nf IS NOT NULL
             AND tx.block IS NOT NULL
             AND rn.id NOT IN (
               SELECT spends.sapling_received_note_id
               FROM sapling_received_note_spends spends
               JOIN transactions stx ON stx.id_tx = spends.transaction_id
               WHERE stx.block IS NOT NULL  -- the spending tx is mined
               OR stx.expiry_height IS NULL -- the spending tx will not expire
             )",
        ),
        NullifierQuery::All => conn.prepare(
            "SELECT rn.account_id, rn.nf
             FROM sapling_received_notes rn
             WHERE nf IS NOT NULL",
        ),
    }?;

    let nullifiers = stmt_fetch_nullifiers.query_and_then([], |row| {
        let account = AccountId(row.get(0)?);
        let nf_bytes: Vec<u8> = row.get(1)?;
        Ok::<_, rusqlite::Error>((account, sapling::Nullifier::from_slice(&nf_bytes).unwrap()))
    })?;

    let res: Vec<_> = nullifiers.collect::<Result<_, _>>()?;
    Ok(res)
}

pub(crate) fn detect_spending_accounts<'a>(
    conn: &Connection,
    nfs: impl Iterator<Item = &'a Nullifier>,
) -> Result<HashSet<AccountId>, rusqlite::Error> {
    let mut account_q = conn.prepare_cached(
        "SELECT rn.account_id
        FROM sapling_received_notes rn
        WHERE rn.nf IN rarray(:nf_ptr)",
    )?;

    let nf_values: Vec<Value> = nfs.map(|nf| Value::Blob(nf.to_vec())).collect();
    let nf_ptr = Rc::new(nf_values);
    let res = account_q
        .query_and_then(named_params![":nf_ptr": &nf_ptr], |row| {
            row.get::<_, u32>(0).map(AccountId)
        })?
        .collect::<Result<HashSet<_>, _>>()?;

    Ok(res)
}

/// Marks a given nullifier as having been revealed in the construction
/// of the specified transaction.
///
/// Marking a note spent in this fashion does NOT imply that the
/// spending transaction has been mined.
pub(crate) fn mark_sapling_note_spent(
    conn: &Connection,
    tx_ref: TxRef,
    nf: &sapling::Nullifier,
) -> Result<bool, SqliteClientError> {
    let mut stmt_mark_sapling_note_spent = conn.prepare_cached(
        "INSERT INTO sapling_received_note_spends (sapling_received_note_id, transaction_id)
         SELECT id, :transaction_id FROM sapling_received_notes WHERE nf = :nf
         ON CONFLICT (sapling_received_note_id, transaction_id) DO NOTHING",
    )?;

    match stmt_mark_sapling_note_spent.execute(named_params![
       ":nf": &nf.0[..],
       ":transaction_id": tx_ref.0
    ])? {
        0 => Ok(false),
        1 => Ok(true),
        _ => unreachable!("nf column is marked as UNIQUE"),
    }
}

/// Records the specified shielded output as having been received.
///
/// This implementation relies on the facts that:
/// - A transaction will not contain more than 2^63 shielded outputs.
/// - A note value will never exceed 2^63 zatoshis.
pub(crate) fn put_received_note<T: ReceivedSaplingOutput>(
    conn: &Transaction,
    output: &T,
    tx_ref: TxRef,
    spent_in: Option<TxRef>,
) -> Result<(), SqliteClientError> {
    let mut stmt_upsert_received_note = conn.prepare_cached(
        "INSERT INTO sapling_received_notes
        (tx, output_index, account_id, diversifier, value, rcm, memo, nf,
         is_change, commitment_tree_position,
         recipient_key_scope)
        VALUES (
            :tx,
            :output_index,
            :account_id,
            :diversifier,
            :value,
            :rcm,
            :memo,
            :nf,
            :is_change,
            :commitment_tree_position,
            :recipient_key_scope
        )
        ON CONFLICT (tx, output_index) DO UPDATE
        SET account_id = :account_id,
            diversifier = :diversifier,
            value = :value,
            rcm = :rcm,
            nf = IFNULL(:nf, nf),
            memo = IFNULL(:memo, memo),
            is_change = IFNULL(:is_change, is_change),
            commitment_tree_position = IFNULL(:commitment_tree_position, commitment_tree_position),
            recipient_key_scope = :recipient_key_scope
        RETURNING sapling_received_notes.id",
    )?;

    let rcm = output.note().rcm().to_repr();
    let to = output.note().recipient();
    let diversifier = to.diversifier();

    let sql_args = named_params![
        ":tx": tx_ref.0,
        ":output_index": i64::try_from(output.index()).expect("output indices are representable as i64"),
        ":account_id": output.account_id().0,
        ":diversifier": &diversifier.0.as_ref(),
        ":value": output.note().value().inner(),
        ":rcm": &rcm.as_ref(),
        ":nf": output.nullifier().map(|nf| nf.0.as_ref()),
        ":memo": memo_repr(output.memo()),
        ":is_change": output.is_change(),
        ":commitment_tree_position": output.note_commitment_tree_position().map(u64::from),
        ":recipient_key_scope": output.recipient_key_scope().map(scope_code)
    ];

    let received_note_id = stmt_upsert_received_note
        .query_row(sql_args, |row| row.get::<_, i64>(0))
        .map_err(SqliteClientError::from)?;

    if let Some(spent_in) = spent_in {
        conn.execute(
            "INSERT INTO sapling_received_note_spends (sapling_received_note_id, transaction_id)
             VALUES (:sapling_received_note_id, :transaction_id)
             ON CONFLICT (sapling_received_note_id, transaction_id) DO NOTHING",
            named_params![
                ":sapling_received_note_id": received_note_id,
                ":transaction_id": spent_in.0
            ],
        )?;
    }

    Ok(())
}

#[cfg(test)]
pub(crate) mod tests {
    use zcash_client_backend::data_api::testing::sapling::SaplingPoolTester;

    use crate::testing;

    #[cfg(feature = "orchard")]
    use zcash_client_backend::data_api::testing::orchard::OrchardPoolTester;

    #[tokio::test]
    async fn send_single_step_proposed_transfer() {
        testing::pool::send_single_step_proposed_transfer::<SaplingPoolTester>().await
    }

    #[tokio::test]
    #[cfg(feature = "transparent-inputs")]
    async fn send_multi_step_proposed_transfer() {
        testing::pool::send_multi_step_proposed_transfer::<SaplingPoolTester>().await
    }

    #[tokio::test]
    #[cfg(feature = "transparent-inputs")]
    async fn proposal_fails_if_not_all_ephemeral_outputs_consumed() {
        testing::pool::proposal_fails_if_not_all_ephemeral_outputs_consumed::<SaplingPoolTester>()
            .await
    }

    #[test]
    #[allow(deprecated)]
    fn create_to_address_fails_on_incorrect_usk() {
        testing::pool::create_to_address_fails_on_incorrect_usk::<SaplingPoolTester>()
    }

    #[test]
    #[allow(deprecated)]
    fn proposal_fails_with_no_blocks() {
        testing::pool::proposal_fails_with_no_blocks::<SaplingPoolTester>()
    }

    #[tokio::test]
    async fn spend_fails_on_unverified_notes() {
        testing::pool::spend_fails_on_unverified_notes::<SaplingPoolTester>().await
    }

    #[tokio::test]
    async fn spend_fails_on_locked_notes() {
        testing::pool::spend_fails_on_locked_notes::<SaplingPoolTester>().await
    }

    #[tokio::test]
    async fn ovk_policy_prevents_recovery_from_chain() {
        testing::pool::ovk_policy_prevents_recovery_from_chain::<SaplingPoolTester>().await
    }

    #[tokio::test]
    async fn spend_succeeds_to_t_addr_zero_change() {
        testing::pool::spend_succeeds_to_t_addr_zero_change::<SaplingPoolTester>().await
    }

    #[tokio::test]
    async fn change_note_spends_succeed() {
        testing::pool::change_note_spends_succeed::<SaplingPoolTester>().await
    }

    #[tokio::test]
    async fn external_address_change_spends_detected_in_restore_from_seed() {
        testing::pool::external_address_change_spends_detected_in_restore_from_seed::<
            SaplingPoolTester,
        >()
        .await
    }

    #[tokio::test]
    #[ignore] // FIXME: #1316 This requires support for dust outputs.
    #[cfg(not(feature = "expensive-tests"))]
    async fn zip317_spend() {
        testing::pool::zip317_spend::<SaplingPoolTester>().await
    }

    #[tokio::test]
    #[cfg(feature = "transparent-inputs")]
    async fn shield_transparent() {
        testing::pool::shield_transparent::<SaplingPoolTester>().await
    }

    #[tokio::test]
    async fn birthday_in_anchor_shard() {
        testing::pool::birthday_in_anchor_shard::<SaplingPoolTester>().await
    }

    #[tokio::test]
    async fn checkpoint_gaps() {
        testing::pool::checkpoint_gaps::<SaplingPoolTester>().await
    }

    #[tokio::test]
    async fn scan_cached_blocks_detects_spends_out_of_order() {
        testing::pool::scan_cached_blocks_detects_spends_out_of_order::<SaplingPoolTester>().await
    }

    #[tokio::test]
    #[cfg(feature = "orchard")]
<<<<<<< HEAD
    async fn pool_crossing_required() {
        use crate::wallet::orchard::tests::OrchardPoolTester;

        testing::pool::pool_crossing_required::<SaplingPoolTester, OrchardPoolTester>().await
=======
    fn pool_crossing_required() {
        testing::pool::pool_crossing_required::<SaplingPoolTester, OrchardPoolTester>()
>>>>>>> e7abed34
    }

    #[tokio::test]
    #[cfg(feature = "orchard")]
<<<<<<< HEAD
    async fn fully_funded_fully_private() {
        use crate::wallet::orchard::tests::OrchardPoolTester;

        testing::pool::fully_funded_fully_private::<SaplingPoolTester, OrchardPoolTester>().await
=======
    fn fully_funded_fully_private() {
        testing::pool::fully_funded_fully_private::<SaplingPoolTester, OrchardPoolTester>()
>>>>>>> e7abed34
    }

    #[tokio::test]
    #[cfg(all(feature = "orchard", feature = "transparent-inputs"))]
<<<<<<< HEAD
    async fn fully_funded_send_to_t() {
        use crate::wallet::orchard::tests::OrchardPoolTester;

        testing::pool::fully_funded_send_to_t::<SaplingPoolTester, OrchardPoolTester>().await
=======
    fn fully_funded_send_to_t() {
        testing::pool::fully_funded_send_to_t::<SaplingPoolTester, OrchardPoolTester>()
>>>>>>> e7abed34
    }

    #[tokio::test]
    #[cfg(feature = "orchard")]
<<<<<<< HEAD
    async fn multi_pool_checkpoint() {
        use crate::wallet::orchard::tests::OrchardPoolTester;

        testing::pool::multi_pool_checkpoint::<SaplingPoolTester, OrchardPoolTester>().await
=======
    fn multi_pool_checkpoint() {
        testing::pool::multi_pool_checkpoint::<SaplingPoolTester, OrchardPoolTester>()
>>>>>>> e7abed34
    }

    #[tokio::test]
    #[cfg(feature = "orchard")]
<<<<<<< HEAD
    async fn multi_pool_checkpoints_with_pruning() {
        use crate::wallet::orchard::tests::OrchardPoolTester;

=======
    fn multi_pool_checkpoints_with_pruning() {
>>>>>>> e7abed34
        testing::pool::multi_pool_checkpoints_with_pruning::<SaplingPoolTester, OrchardPoolTester>()
            .await
    }
}<|MERGE_RESOLUTION|>--- conflicted
+++ resolved
@@ -500,65 +500,31 @@
 
     #[tokio::test]
     #[cfg(feature = "orchard")]
-<<<<<<< HEAD
     async fn pool_crossing_required() {
-        use crate::wallet::orchard::tests::OrchardPoolTester;
-
         testing::pool::pool_crossing_required::<SaplingPoolTester, OrchardPoolTester>().await
-=======
-    fn pool_crossing_required() {
-        testing::pool::pool_crossing_required::<SaplingPoolTester, OrchardPoolTester>()
->>>>>>> e7abed34
     }
 
     #[tokio::test]
     #[cfg(feature = "orchard")]
-<<<<<<< HEAD
     async fn fully_funded_fully_private() {
-        use crate::wallet::orchard::tests::OrchardPoolTester;
-
         testing::pool::fully_funded_fully_private::<SaplingPoolTester, OrchardPoolTester>().await
-=======
-    fn fully_funded_fully_private() {
-        testing::pool::fully_funded_fully_private::<SaplingPoolTester, OrchardPoolTester>()
->>>>>>> e7abed34
     }
 
     #[tokio::test]
     #[cfg(all(feature = "orchard", feature = "transparent-inputs"))]
-<<<<<<< HEAD
     async fn fully_funded_send_to_t() {
-        use crate::wallet::orchard::tests::OrchardPoolTester;
-
         testing::pool::fully_funded_send_to_t::<SaplingPoolTester, OrchardPoolTester>().await
-=======
-    fn fully_funded_send_to_t() {
-        testing::pool::fully_funded_send_to_t::<SaplingPoolTester, OrchardPoolTester>()
->>>>>>> e7abed34
     }
 
     #[tokio::test]
     #[cfg(feature = "orchard")]
-<<<<<<< HEAD
     async fn multi_pool_checkpoint() {
-        use crate::wallet::orchard::tests::OrchardPoolTester;
-
         testing::pool::multi_pool_checkpoint::<SaplingPoolTester, OrchardPoolTester>().await
-=======
-    fn multi_pool_checkpoint() {
-        testing::pool::multi_pool_checkpoint::<SaplingPoolTester, OrchardPoolTester>()
->>>>>>> e7abed34
     }
 
     #[tokio::test]
     #[cfg(feature = "orchard")]
-<<<<<<< HEAD
     async fn multi_pool_checkpoints_with_pruning() {
-        use crate::wallet::orchard::tests::OrchardPoolTester;
-
-=======
-    fn multi_pool_checkpoints_with_pruning() {
->>>>>>> e7abed34
         testing::pool::multi_pool_checkpoints_with_pruning::<SaplingPoolTester, OrchardPoolTester>()
             .await
     }
