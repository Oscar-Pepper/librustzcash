--- conflicted
+++ resolved
@@ -954,13 +954,8 @@
         use zcash_client_backend::ShieldedProtocol;
 
         let mut st = TestBuilder::new()
-<<<<<<< HEAD
-            .with_block_cache()
-            .await
-=======
             .with_data_store_factory(TestDbFactory)
-            .with_block_cache(BlockCache::new())
->>>>>>> e7abed34
+            .with_block_cache(BlockCache::new().await)
             .with_account_from_sapling_activation(BlockHash([0; 32]))
             .build();
 
