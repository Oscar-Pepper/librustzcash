use prost::Message;
use rusqlite::params;
use tempfile::NamedTempFile;

use zcash_client_backend::data_api::testing::{NoteCommitments, TestCache};

<<<<<<< HEAD
use sapling::{
    note_encryption::{sapling_note_encryption, SaplingDomain},
    util::generate_random_rseed,
    zip32::DiversifiableFullViewingKey,
    Note, Nullifier,
};
use zcash_client_backend::data_api::scanning::ScanRange;
use zcash_client_backend::data_api::Account as AccountTrait;
=======
>>>>>>> e7abed34
#[allow(deprecated)]
use zcash_client_backend::proto::compact_formats::CompactBlock;

use crate::{chain::init::init_cache_database, error::SqliteClientError};

use super::BlockDb;

#[cfg(feature = "unstable")]
use {
    crate::{
        chain::{init::init_blockmeta_db, BlockMeta},
        FsBlockDb, FsBlockDbError,
    },
    std::fs::File,
    tempfile::TempDir,
};

pub(crate) mod db;
pub(crate) mod pool;

<<<<<<< HEAD
pub(crate) struct InitialChainState {
    pub(crate) chain_state: ChainState,
    pub(crate) prior_sapling_roots: Vec<CommitmentTreeRoot<sapling::Node>>,
    #[cfg(feature = "orchard")]
    pub(crate) prior_orchard_roots: Vec<CommitmentTreeRoot<MerkleHashOrchard>>,
}

/// A builder for a `zcash_client_sqlite` test.
pub(crate) struct TestBuilder<Cache> {
    rng: ChaChaRng,
    network: LocalNetwork,
    cache: Cache,
    initial_chain_state: Option<InitialChainState>,
    account_birthday: Option<AccountBirthday>,
    account_index: Option<zip32::AccountId>,
}

impl TestBuilder<()> {
    pub const DEFAULT_NETWORK: LocalNetwork = LocalNetwork {
        overwinter: Some(BlockHeight::from_u32(1)),
        sapling: Some(BlockHeight::from_u32(100_000)),
        blossom: Some(BlockHeight::from_u32(100_000)),
        heartwood: Some(BlockHeight::from_u32(100_000)),
        canopy: Some(BlockHeight::from_u32(100_000)),
        nu5: Some(BlockHeight::from_u32(100_000)),
        nu6: None,
        #[cfg(zcash_unstable = "zfuture")]
        z_future: None,
    };

    /// Constructs a new test.
    pub(crate) fn new() -> Self {
        TestBuilder {
            rng: ChaChaRng::seed_from_u64(0),
            // Use a fake network where Sapling through NU5 activate at the same height.
            // We pick 100,000 to be large enough to handle any hard-coded test offsets.
            network: Self::DEFAULT_NETWORK,
            cache: (),
            initial_chain_state: None,
            account_birthday: None,
            account_index: None,
        }
    }

    /// Adds a [`BlockDb`] cache to the test.
    pub(crate) async fn with_block_cache(self) -> TestBuilder<BlockCache> {
        TestBuilder {
            rng: self.rng,
            network: self.network,
            cache: BlockCache::new().await,
            initial_chain_state: self.initial_chain_state,
            account_birthday: self.account_birthday,
            account_index: self.account_index,
        }
    }

    /// Adds a [`FsBlockDb`] cache to the test.
    #[cfg(feature = "unstable")]
    pub(crate) async fn with_fs_block_cache(self) -> TestBuilder<FsBlockCache> {
        TestBuilder {
            rng: self.rng,
            network: self.network,
            cache: FsBlockCache::new().await,
            initial_chain_state: self.initial_chain_state,
            account_birthday: self.account_birthday,
            account_index: self.account_index,
        }
    }
}

impl<Cache> TestBuilder<Cache> {
    pub(crate) fn with_initial_chain_state(
        mut self,
        chain_state: impl FnOnce(&mut ChaChaRng, &LocalNetwork) -> InitialChainState,
    ) -> Self {
        assert!(self.initial_chain_state.is_none());
        assert!(self.account_birthday.is_none());
        self.initial_chain_state = Some(chain_state(&mut self.rng, &self.network));
        self
    }

    pub(crate) fn with_account_from_sapling_activation(mut self, prev_hash: BlockHash) -> Self {
        assert!(self.account_birthday.is_none());
        self.account_birthday = Some(AccountBirthday::from_parts(
            ChainState::empty(
                self.network
                    .activation_height(NetworkUpgrade::Sapling)
                    .unwrap()
                    - 1,
                prev_hash,
            ),
            None,
        ));
        self
    }

    pub(crate) fn with_account_having_current_birthday(mut self) -> Self {
        assert!(self.account_birthday.is_none());
        assert!(self.initial_chain_state.is_some());
        self.account_birthday = Some(AccountBirthday::from_parts(
            self.initial_chain_state
                .as_ref()
                .unwrap()
                .chain_state
                .clone(),
            None,
        ));
        self
    }

    /// Sets the [`account_index`] field for the test account
    ///
    /// Call either [`with_account_from_sapling_activation`] or [`with_account_having_current_birthday`] before calling this method.
    pub(crate) fn set_account_index(mut self, index: zip32::AccountId) -> Self {
        assert!(self.account_index.is_none());
        self.account_index = Some(index);
        self
    }

    /// Builds the state for this test.
    pub(crate) fn build(self) -> TestState<Cache> {
        let data_file = NamedTempFile::new().unwrap();
        let mut db_data = WalletDb::for_path(data_file.path(), self.network).unwrap();
        init_wallet_db(&mut db_data, None).unwrap();

        let mut cached_blocks = BTreeMap::new();

        if let Some(initial_state) = &self.initial_chain_state {
            db_data
                .put_sapling_subtree_roots(0, &initial_state.prior_sapling_roots)
                .unwrap();
            db_data
                .with_sapling_tree_mut(|t| {
                    t.insert_frontier(
                        initial_state.chain_state.final_sapling_tree().clone(),
                        Retention::Checkpoint {
                            id: initial_state.chain_state.block_height(),
                            marking: Marking::Reference,
                        },
                    )
                })
                .unwrap();

            #[cfg(feature = "orchard")]
            {
                db_data
                    .put_orchard_subtree_roots(0, &initial_state.prior_orchard_roots)
                    .unwrap();
                db_data
                    .with_orchard_tree_mut(|t| {
                        t.insert_frontier(
                            initial_state.chain_state.final_orchard_tree().clone(),
                            Retention::Checkpoint {
                                id: initial_state.chain_state.block_height(),
                                marking: Marking::Reference,
                            },
                        )
                    })
                    .unwrap();
            }

            let final_sapling_tree_size =
                initial_state.chain_state.final_sapling_tree().tree_size() as u32;
            let _final_orchard_tree_size = 0;
            #[cfg(feature = "orchard")]
            let _final_orchard_tree_size =
                initial_state.chain_state.final_orchard_tree().tree_size() as u32;

            cached_blocks.insert(
                initial_state.chain_state.block_height(),
                CachedBlock {
                    chain_state: initial_state.chain_state.clone(),
                    sapling_end_size: final_sapling_tree_size,
                    orchard_end_size: _final_orchard_tree_size,
                },
            );
        };

        let test_account = self.account_birthday.map(|birthday| {
            let seed = Secret::new(vec![0u8; 32]);
            let (account, usk) = match self.account_index {
                Some(index) => db_data.import_account_hd(&seed, index, &birthday).unwrap(),
                None => {
                    let result = db_data.create_account(&seed, &birthday).unwrap();
                    (db_data.get_account(result.0).unwrap().unwrap(), result.1)
                }
            };
            (
                seed,
                TestAccount {
                    account,
                    usk,
                    birthday,
                },
            )
        });

        TestState {
            cache: self.cache,
            cached_blocks,
            latest_block_height: self
                .initial_chain_state
                .map(|s| s.chain_state.block_height()),
            _data_file: data_file,
            db_data,
            test_account,
            rng: self.rng,
        }
    }
}

#[derive(Clone, Debug)]
pub(crate) struct CachedBlock {
    chain_state: ChainState,
    sapling_end_size: u32,
    orchard_end_size: u32,
}

impl CachedBlock {
    fn none(sapling_activation_height: BlockHeight) -> Self {
        Self {
            chain_state: ChainState::empty(sapling_activation_height, BlockHash([0; 32])),
            sapling_end_size: 0,
            orchard_end_size: 0,
        }
    }

    fn at(chain_state: ChainState, sapling_end_size: u32, orchard_end_size: u32) -> Self {
        assert_eq!(
            chain_state.final_sapling_tree().tree_size() as u32,
            sapling_end_size
        );
        #[cfg(feature = "orchard")]
        assert_eq!(
            chain_state.final_orchard_tree().tree_size() as u32,
            orchard_end_size
        );

        Self {
            chain_state,
            sapling_end_size,
            orchard_end_size,
        }
    }

    fn roll_forward(&self, cb: &CompactBlock) -> Self {
        assert_eq!(self.chain_state.block_height() + 1, cb.height());

        let sapling_final_tree = cb.vtx.iter().flat_map(|tx| tx.outputs.iter()).fold(
            self.chain_state.final_sapling_tree().clone(),
            |mut acc, c_out| {
                acc.append(sapling::Node::from_cmu(&c_out.cmu().unwrap()));
                acc
            },
        );
        let sapling_end_size = sapling_final_tree.tree_size() as u32;

        #[cfg(feature = "orchard")]
        let orchard_final_tree = cb.vtx.iter().flat_map(|tx| tx.actions.iter()).fold(
            self.chain_state.final_orchard_tree().clone(),
            |mut acc, c_act| {
                acc.append(MerkleHashOrchard::from_cmx(&c_act.cmx().unwrap()));
                acc
            },
        );
        #[cfg(feature = "orchard")]
        let orchard_end_size = orchard_final_tree.tree_size() as u32;
        #[cfg(not(feature = "orchard"))]
        let orchard_end_size = cb.vtx.iter().fold(self.orchard_end_size, |sz, tx| {
            sz + (tx.actions.len() as u32)
        });

        Self {
            chain_state: ChainState::new(
                cb.height(),
                cb.hash(),
                sapling_final_tree,
                #[cfg(feature = "orchard")]
                orchard_final_tree,
            ),
            sapling_end_size,
            orchard_end_size,
        }
    }

    fn height(&self) -> BlockHeight {
        self.chain_state.block_height()
    }
}

#[derive(Clone)]
pub(crate) struct TestAccount {
    account: Account,
    usk: UnifiedSpendingKey,
    birthday: AccountBirthday,
}

impl TestAccount {
    pub(crate) fn account(&self) -> &Account {
        &self.account
    }

    pub(crate) fn account_id(&self) -> AccountId {
        self.account.id()
    }

    pub(crate) fn usk(&self) -> &UnifiedSpendingKey {
        &self.usk
    }

    pub(crate) fn birthday(&self) -> &AccountBirthday {
        &self.birthday
    }
}

/// The state for a `zcash_client_sqlite` test.
pub(crate) struct TestState<Cache> {
    cache: Cache,
    cached_blocks: BTreeMap<BlockHeight, CachedBlock>,
    latest_block_height: Option<BlockHeight>,
    _data_file: NamedTempFile,
    db_data: WalletDb<Connection, LocalNetwork>,
    test_account: Option<(SecretVec<u8>, TestAccount)>,
    rng: ChaChaRng,
}

impl<Cache: TestCache> TestState<Cache>
where
    <Cache::BlockSource as BlockSource>::Error: fmt::Debug,
    <Cache::BlockCache as BlockSource>::Error: fmt::Debug,
{
    /// Exposes an immutable reference to the test's [`BlockSource`].
    #[cfg(feature = "unstable")]
    pub(crate) fn cache(&self) -> &Cache::BlockSource {
        self.cache.block_source()
    }

    pub(crate) fn latest_cached_block(&self) -> Option<&CachedBlock> {
        self.latest_block_height
            .as_ref()
            .and_then(|h| self.cached_blocks.get(h))
    }

    fn latest_cached_block_below_height(&self, height: BlockHeight) -> Option<&CachedBlock> {
        self.cached_blocks.range(..height).last().map(|(_, b)| b)
    }

    async fn cache_block(
        &mut self,
        prev_block: &CachedBlock,
        compact_block: CompactBlock,
    ) -> Cache::InsertResult {
        self.cached_blocks.insert(
            compact_block.height(),
            prev_block.roll_forward(&compact_block),
        );
        self.cache.insert(&compact_block).await
    }

    /// Creates a fake block at the expected next height containing a single output of the
    /// given value, and inserts it into the cache.
    pub(crate) async fn generate_next_block<Fvk: TestFvk>(
        &mut self,
        fvk: &Fvk,
        address_type: AddressType,
        value: NonNegativeAmount,
    ) -> (BlockHeight, Cache::InsertResult, Fvk::Nullifier) {
        let pre_activation_block = CachedBlock::none(self.sapling_activation_height() - 1);
        let prior_cached_block = self.latest_cached_block().unwrap_or(&pre_activation_block);
        let height = prior_cached_block.height() + 1;

        let (res, nfs) = self
            .generate_block_at(
                height,
                prior_cached_block.chain_state.block_hash(),
                &[FakeCompactOutput::new(fvk, address_type, value)],
                prior_cached_block.sapling_end_size,
                prior_cached_block.orchard_end_size,
                false,
            )
            .await;

        (height, res, nfs[0])
    }

    /// Creates a fake block at the expected next height containing multiple outputs
    /// and inserts it into the cache.
    #[allow(dead_code)]
    pub(crate) async fn generate_next_block_multi<Fvk: TestFvk>(
        &mut self,
        outputs: &[FakeCompactOutput<Fvk>],
    ) -> (BlockHeight, Cache::InsertResult, Vec<Fvk::Nullifier>) {
        let pre_activation_block = CachedBlock::none(self.sapling_activation_height() - 1);
        let prior_cached_block = self.latest_cached_block().unwrap_or(&pre_activation_block);
        let height = prior_cached_block.height() + 1;

        let (res, nfs) = self
            .generate_block_at(
                height,
                prior_cached_block.chain_state.block_hash(),
                outputs,
                prior_cached_block.sapling_end_size,
                prior_cached_block.orchard_end_size,
                false,
            )
            .await;

        (height, res, nfs)
    }

    /// Adds an empty block to the cache, advancing the simulated chain height.
    #[allow(dead_code)] // used only for tests that are flagged off by default
    pub(crate) async fn generate_empty_block(&mut self) -> (BlockHeight, Cache::InsertResult) {
        let new_hash = {
            let mut hash = vec![0; 32];
            self.rng.fill_bytes(&mut hash);
            hash
        };

        let pre_activation_block = CachedBlock::none(self.sapling_activation_height() - 1);
        let prior_cached_block = self
            .latest_cached_block()
            .unwrap_or(&pre_activation_block)
            .clone();
        let new_height = prior_cached_block.height() + 1;

        let mut cb = CompactBlock {
            hash: new_hash,
            height: new_height.into(),
            ..Default::default()
        };
        cb.prev_hash
            .extend_from_slice(&prior_cached_block.chain_state.block_hash().0);

        cb.chain_metadata = Some(compact::ChainMetadata {
            sapling_commitment_tree_size: prior_cached_block.sapling_end_size,
            orchard_commitment_tree_size: prior_cached_block.orchard_end_size,
        });

        let res = self.cache_block(&prior_cached_block, cb).await;
        self.latest_block_height = Some(new_height);

        (new_height, res)
    }

    /// Creates a fake block with the given height and hash containing the requested outputs, and
    /// inserts it into the cache.
    ///
    /// This generated block will be treated as the latest block, and subsequent calls to
    /// [`Self::generate_next_block`] will build on it.
    #[allow(clippy::too_many_arguments)]
    pub(crate) async fn generate_block_at<Fvk: TestFvk>(
        &mut self,
        height: BlockHeight,
        prev_hash: BlockHash,
        outputs: &[FakeCompactOutput<Fvk>],
        initial_sapling_tree_size: u32,
        initial_orchard_tree_size: u32,
        allow_broken_hash_chain: bool,
    ) -> (Cache::InsertResult, Vec<Fvk::Nullifier>) {
        let mut prior_cached_block = self
            .latest_cached_block_below_height(height)
            .cloned()
            .unwrap_or_else(|| CachedBlock::none(self.sapling_activation_height() - 1));
        assert!(prior_cached_block.chain_state.block_height() < height);
        assert!(prior_cached_block.sapling_end_size <= initial_sapling_tree_size);
        assert!(prior_cached_block.orchard_end_size <= initial_orchard_tree_size);

        // If the block height has increased or the Sapling and/or Orchard tree sizes have changed,
        // we need to generate a new prior cached block that the block to be generated can
        // successfully chain from, with the provided tree sizes.
        if prior_cached_block.chain_state.block_height() == height - 1 {
            if !allow_broken_hash_chain {
                assert_eq!(prev_hash, prior_cached_block.chain_state.block_hash());
            }
        } else {
            let final_sapling_tree =
                (prior_cached_block.sapling_end_size..initial_sapling_tree_size).fold(
                    prior_cached_block.chain_state.final_sapling_tree().clone(),
                    |mut acc, _| {
                        acc.append(sapling::Node::from_scalar(bls12_381::Scalar::random(
                            &mut self.rng,
                        )));
                        acc
                    },
                );

            #[cfg(feature = "orchard")]
            let final_orchard_tree =
                (prior_cached_block.orchard_end_size..initial_orchard_tree_size).fold(
                    prior_cached_block.chain_state.final_orchard_tree().clone(),
                    |mut acc, _| {
                        acc.append(MerkleHashOrchard::random(&mut self.rng));
                        acc
                    },
                );

            prior_cached_block = CachedBlock::at(
                ChainState::new(
                    height - 1,
                    prev_hash,
                    final_sapling_tree,
                    #[cfg(feature = "orchard")]
                    final_orchard_tree,
                ),
                initial_sapling_tree_size,
                initial_orchard_tree_size,
            );

            self.cached_blocks
                .insert(height - 1, prior_cached_block.clone());
        }

        let (cb, nfs) = fake_compact_block(
            &self.network(),
            height,
            prev_hash,
            outputs,
            initial_sapling_tree_size,
            initial_orchard_tree_size,
            &mut self.rng,
        );
        assert_eq!(cb.height(), height);

        let res = self.cache_block(&prior_cached_block, cb).await;
        self.latest_block_height = Some(height);

        (res, nfs)
    }

    /// Creates a fake block at the expected next height spending the given note, and
    /// inserts it into the cache.
    pub(crate) async fn generate_next_block_spending<Fvk: TestFvk>(
        &mut self,
        fvk: &Fvk,
        note: (Fvk::Nullifier, NonNegativeAmount),
        to: impl Into<Address>,
        value: NonNegativeAmount,
    ) -> (BlockHeight, Cache::InsertResult) {
        let prior_cached_block = self
            .latest_cached_block()
            .cloned()
            .unwrap_or_else(|| CachedBlock::none(self.sapling_activation_height() - 1));
        let height = prior_cached_block.height() + 1;

        let cb = fake_compact_block_spending(
            &self.network(),
            height,
            prior_cached_block.chain_state.block_hash(),
            note,
            fvk,
            to.into(),
            value,
            prior_cached_block.sapling_end_size,
            prior_cached_block.orchard_end_size,
            &mut self.rng,
        );
        assert_eq!(cb.height(), height);

        let res = self.cache_block(&prior_cached_block, cb).await;
        self.latest_block_height = Some(height);

        (height, res)
    }

    /// Creates a fake block at the expected next height containing only the wallet
    /// transaction with the given txid, and inserts it into the cache.
    ///
    /// This generated block will be treated as the latest block, and subsequent calls to
    /// [`Self::generate_next_block`] (or similar) will build on it.
    pub(crate) async fn generate_next_block_including(
        &mut self,
        txid: TxId,
    ) -> (BlockHeight, Cache::InsertResult) {
        let tx = self
            .wallet()
            .get_transaction(txid)
            .unwrap()
            .expect("TxId should exist in the wallet");

        // Index 0 is by definition a coinbase transaction, and the wallet doesn't
        // construct coinbase transactions. So we pretend here that the block has a
        // coinbase transaction that does not have shielded coinbase outputs.
        self.generate_next_block_from_tx(1, &tx).await
    }

    /// Creates a fake block at the expected next height containing only the given
    /// transaction, and inserts it into the cache.
    ///
    /// This generated block will be treated as the latest block, and subsequent calls to
    /// [`Self::generate_next_block`] will build on it.
    pub(crate) async fn generate_next_block_from_tx(
        &mut self,
        tx_index: usize,
        tx: &Transaction,
    ) -> (BlockHeight, Cache::InsertResult) {
        let prior_cached_block = self
            .latest_cached_block()
            .cloned()
            .unwrap_or_else(|| CachedBlock::none(self.sapling_activation_height() - 1));
        let height = prior_cached_block.height() + 1;

        let cb = fake_compact_block_from_tx(
            height,
            prior_cached_block.chain_state.block_hash(),
            tx_index,
            tx,
            prior_cached_block.sapling_end_size,
            prior_cached_block.orchard_end_size,
            &mut self.rng,
        );
        assert_eq!(cb.height(), height);

        let res = self.cache_block(&prior_cached_block, cb).await;
        self.latest_block_height = Some(height);

        (height, res)
    }

    /// Invokes [`scan_cached_blocks`] with the given arguments, expecting success.
    pub(crate) async fn scan_cached_blocks(
        &mut self,
        from_height: BlockHeight,
        limit: usize,
    ) -> ScanSummary {
        let result = self.try_scan_cached_blocks(from_height, limit).await;
        assert_matches!(result, Ok(_));
        result.unwrap()
    }

    /// Invokes [`scan_cached_blocks`] with the given arguments.
    pub(crate) async fn try_scan_cached_blocks(
        &mut self,
        from_height: BlockHeight,
        limit: usize,
    ) -> Result<
        ScanSummary,
        data_api::chain::error::Error<SqliteClientError, <Cache::BlockCache as BlockSource>::Error>,
    > {
        let prior_cached_block = self
            .latest_cached_block_below_height(from_height)
            .cloned()
            .unwrap_or_else(|| CachedBlock::none(from_height - 1));

        let scan_range = ScanRange::from_parts(
            from_height..from_height + limit as u32,
            data_api::scanning::ScanPriority::Historic,
        );

        scan_cached_blocks(
            &self.network(),
            self.cache.block_cache(),
            &mut self.db_data,
            &prior_cached_block.chain_state,
            &scan_range,
        )
        .await
    }

    /// Resets the wallet using a new wallet database but with the same cache of blocks,
    /// and returns the old wallet database file.
    ///
    /// This does not recreate accounts, nor does it rescan the cached blocks.
    /// The resulting wallet has no test account.
    /// Before using any `generate_*` method on the reset state, call `reset_latest_cached_block()`.
    pub(crate) fn reset(&mut self) -> NamedTempFile {
        let network = self.network();
        self.latest_block_height = None;
        let tf = std::mem::replace(&mut self._data_file, NamedTempFile::new().unwrap());
        self.db_data = WalletDb::for_path(self._data_file.path(), network).unwrap();
        self.test_account = None;
        init_wallet_db(&mut self.db_data, None).unwrap();
        tf
    }

    //    /// Reset the latest cached block to the most recent one in the cache database.
    //    #[allow(dead_code)]
    //    pub(crate) fn reset_latest_cached_block(&mut self) {
    //        self.cache
    //            .block_source()
    //            .with_blocks::<_, Infallible>(None, None, |block: CompactBlock| {
    //                let chain_metadata = block.chain_metadata.unwrap();
    //                self.latest_cached_block = Some(CachedBlock::at(
    //                    BlockHash::from_slice(block.hash.as_slice()),
    //                    BlockHeight::from_u32(block.height.try_into().unwrap()),
    //                    chain_metadata.sapling_commitment_tree_size,
    //                    chain_metadata.orchard_commitment_tree_size,
    //                ));
    //                Ok(())
    //            })
    //            .unwrap();
    //    }
}

impl<Cache> TestState<Cache> {
    /// Exposes an immutable reference to the test's [`WalletDb`].
    pub(crate) fn wallet(&self) -> &WalletDb<Connection, LocalNetwork> {
        &self.db_data
    }

    /// Exposes a mutable reference to the test's [`WalletDb`].
    pub(crate) fn wallet_mut(&mut self) -> &mut WalletDb<Connection, LocalNetwork> {
        &mut self.db_data
    }

    /// Exposes the test framework's source of randomness.
    pub(crate) fn rng_mut(&mut self) -> &mut ChaChaRng {
        &mut self.rng
    }

    /// Exposes the network in use.
    pub(crate) fn network(&self) -> LocalNetwork {
        self.db_data.params
    }

    /// Convenience method for obtaining the Sapling activation height for the network under test.
    pub(crate) fn sapling_activation_height(&self) -> BlockHeight {
        self.db_data
            .params
            .activation_height(NetworkUpgrade::Sapling)
            .expect("Sapling activation height must be known.")
    }

    /// Convenience method for obtaining the NU5 activation height for the network under test.
    #[allow(dead_code)]
    pub(crate) fn nu5_activation_height(&self) -> BlockHeight {
        self.db_data
            .params
            .activation_height(NetworkUpgrade::Nu5)
            .expect("NU5 activation height must be known.")
    }

    /// Exposes the test seed, if enabled via [`TestBuilder::with_test_account`].
    pub(crate) fn test_seed(&self) -> Option<&SecretVec<u8>> {
        self.test_account.as_ref().map(|(seed, _)| seed)
    }

    /// Exposes the test account, if enabled via [`TestBuilder::with_test_account`].
    pub(crate) fn test_account(&self) -> Option<&TestAccount> {
        self.test_account.as_ref().map(|(_, acct)| acct)
    }

    /// Exposes the test account's Sapling DFVK, if enabled via [`TestBuilder::with_test_account`].
    pub(crate) fn test_account_sapling(&self) -> Option<DiversifiableFullViewingKey> {
        self.test_account
            .as_ref()
            .and_then(|(_, acct)| acct.usk.to_unified_full_viewing_key().sapling().cloned())
    }

    /// Exposes the test account's Sapling DFVK, if enabled via [`TestBuilder::with_test_account`].
    #[cfg(feature = "orchard")]
    pub(crate) fn test_account_orchard(&self) -> Option<orchard::keys::FullViewingKey> {
        self.test_account
            .as_ref()
            .and_then(|(_, acct)| acct.usk.to_unified_full_viewing_key().orchard().cloned())
    }

    /// Insert shard roots for both trees.
    pub(crate) fn put_subtree_roots(
        &mut self,
        sapling_start_index: u64,
        sapling_roots: &[CommitmentTreeRoot<sapling::Node>],
        #[cfg(feature = "orchard")] orchard_start_index: u64,
        #[cfg(feature = "orchard")] orchard_roots: &[CommitmentTreeRoot<MerkleHashOrchard>],
    ) -> Result<(), ShardTreeError<commitment_tree::Error>> {
        self.wallet_mut()
            .put_sapling_subtree_roots(sapling_start_index, sapling_roots)?;

        #[cfg(feature = "orchard")]
        self.wallet_mut()
            .put_orchard_subtree_roots(orchard_start_index, orchard_roots)?;

        Ok(())
    }

    /// Invokes [`create_spend_to_address`] with the given arguments.
    #[allow(deprecated)]
    #[allow(clippy::type_complexity)]
    #[allow(clippy::too_many_arguments)]
    pub(crate) fn create_spend_to_address(
        &mut self,
        usk: &UnifiedSpendingKey,
        to: &Address,
        amount: NonNegativeAmount,
        memo: Option<MemoBytes>,
        ovk_policy: OvkPolicy,
        min_confirmations: NonZeroU32,
        change_memo: Option<MemoBytes>,
        fallback_change_pool: ShieldedProtocol,
    ) -> Result<
        NonEmpty<TxId>,
        data_api::error::Error<
            SqliteClientError,
            commitment_tree::Error,
            GreedyInputSelectorError<Zip317FeeError, ReceivedNoteId>,
            Zip317FeeError,
        >,
    > {
        let params = self.network();
        let prover = test_prover();
        create_spend_to_address(
            &mut self.db_data,
            &params,
            &prover,
            &prover,
            usk,
            to,
            amount,
            memo,
            ovk_policy,
            min_confirmations,
            change_memo,
            fallback_change_pool,
        )
    }

    /// Invokes [`spend`] with the given arguments.
    #[allow(clippy::type_complexity)]
    pub(crate) fn spend<InputsT>(
        &mut self,
        input_selector: &InputsT,
        usk: &UnifiedSpendingKey,
        request: zip321::TransactionRequest,
        ovk_policy: OvkPolicy,
        min_confirmations: NonZeroU32,
    ) -> Result<
        NonEmpty<TxId>,
        data_api::error::Error<
            SqliteClientError,
            commitment_tree::Error,
            InputsT::Error,
            <InputsT::FeeRule as FeeRule>::Error,
        >,
    >
    where
        InputsT: InputSelector<InputSource = WalletDb<Connection, LocalNetwork>>,
    {
        #![allow(deprecated)]
        let params = self.network();
        let prover = test_prover();
        spend(
            &mut self.db_data,
            &params,
            &prover,
            &prover,
            input_selector,
            usk,
            request,
            ovk_policy,
            min_confirmations,
        )
    }

    /// Invokes [`propose_transfer`] with the given arguments.
    #[allow(clippy::type_complexity)]
    pub(crate) fn propose_transfer<InputsT>(
        &mut self,
        spend_from_account: AccountId,
        input_selector: &InputsT,
        request: zip321::TransactionRequest,
        min_confirmations: NonZeroU32,
    ) -> Result<
        Proposal<InputsT::FeeRule, ReceivedNoteId>,
        data_api::error::Error<
            SqliteClientError,
            Infallible,
            InputsT::Error,
            <InputsT::FeeRule as FeeRule>::Error,
        >,
    >
    where
        InputsT: InputSelector<InputSource = WalletDb<Connection, LocalNetwork>>,
    {
        let params = self.network();
        propose_transfer::<_, _, _, Infallible>(
            &mut self.db_data,
            &params,
            spend_from_account,
            input_selector,
            request,
            min_confirmations,
        )
    }

    /// Invokes [`propose_standard_transfer`] with the given arguments.
    #[allow(clippy::type_complexity)]
    #[allow(clippy::too_many_arguments)]
    pub(crate) fn propose_standard_transfer<CommitmentTreeErrT>(
        &mut self,
        spend_from_account: AccountId,
        fee_rule: StandardFeeRule,
        min_confirmations: NonZeroU32,
        to: &Address,
        amount: NonNegativeAmount,
        memo: Option<MemoBytes>,
        change_memo: Option<MemoBytes>,
        fallback_change_pool: ShieldedProtocol,
    ) -> Result<
        Proposal<StandardFeeRule, ReceivedNoteId>,
        data_api::error::Error<
            SqliteClientError,
            CommitmentTreeErrT,
            GreedyInputSelectorError<Zip317FeeError, ReceivedNoteId>,
            Zip317FeeError,
        >,
    > {
        let params = self.network();
        let result = propose_standard_transfer_to_address::<_, _, CommitmentTreeErrT>(
            &mut self.db_data,
            &params,
            fee_rule,
            spend_from_account,
            min_confirmations,
            to,
            amount,
            memo,
            change_memo,
            fallback_change_pool,
        );

        if let Ok(proposal) = &result {
            check_proposal_serialization_roundtrip(self.wallet(), proposal);
        }

        result
    }

    /// Invokes [`propose_shielding`] with the given arguments.
    #[cfg(feature = "transparent-inputs")]
    #[allow(clippy::type_complexity)]
    #[allow(dead_code)]
    pub(crate) fn propose_shielding<InputsT>(
        &mut self,
        input_selector: &InputsT,
        shielding_threshold: NonNegativeAmount,
        from_addrs: &[TransparentAddress],
        min_confirmations: u32,
    ) -> Result<
        Proposal<InputsT::FeeRule, Infallible>,
        data_api::error::Error<
            SqliteClientError,
            Infallible,
            InputsT::Error,
            <InputsT::FeeRule as FeeRule>::Error,
        >,
    >
    where
        InputsT: ShieldingSelector<InputSource = WalletDb<Connection, LocalNetwork>>,
    {
        let params = self.network();
        propose_shielding::<_, _, _, Infallible>(
            &mut self.db_data,
            &params,
            input_selector,
            shielding_threshold,
            from_addrs,
            min_confirmations,
        )
    }

    /// Invokes [`create_proposed_transactions`] with the given arguments.
    pub(crate) fn create_proposed_transactions<InputsErrT, FeeRuleT>(
        &mut self,
        usk: &UnifiedSpendingKey,
        ovk_policy: OvkPolicy,
        proposal: &Proposal<FeeRuleT, ReceivedNoteId>,
    ) -> Result<
        NonEmpty<TxId>,
        data_api::error::Error<
            SqliteClientError,
            commitment_tree::Error,
            InputsErrT,
            FeeRuleT::Error,
        >,
    >
    where
        FeeRuleT: FeeRule,
    {
        let params = self.network();
        let prover = test_prover();
        create_proposed_transactions(
            &mut self.db_data,
            &params,
            &prover,
            &prover,
            usk,
            ovk_policy,
            proposal,
        )
    }

    /// Invokes [`shield_transparent_funds`] with the given arguments.
    #[cfg(feature = "transparent-inputs")]
    #[allow(clippy::type_complexity)]
    pub(crate) fn shield_transparent_funds<InputsT>(
        &mut self,
        input_selector: &InputsT,
        shielding_threshold: NonNegativeAmount,
        usk: &UnifiedSpendingKey,
        from_addrs: &[TransparentAddress],
        min_confirmations: u32,
    ) -> Result<
        NonEmpty<TxId>,
        data_api::error::Error<
            SqliteClientError,
            commitment_tree::Error,
            InputsT::Error,
            <InputsT::FeeRule as FeeRule>::Error,
        >,
    >
    where
        InputsT: ShieldingSelector<InputSource = WalletDb<Connection, LocalNetwork>>,
    {
        let params = self.network();
        let prover = test_prover();
        shield_transparent_funds(
            &mut self.db_data,
            &params,
            &prover,
            &prover,
            input_selector,
            shielding_threshold,
            usk,
            from_addrs,
            min_confirmations,
        )
    }

    fn with_account_balance<T, F: FnOnce(&AccountBalance) -> T>(
        &self,
        account: AccountId,
        min_confirmations: u32,
        f: F,
    ) -> T {
        let binding = self.get_wallet_summary(min_confirmations).unwrap();
        f(binding.account_balances().get(&account).unwrap())
    }

    pub(crate) fn get_total_balance(&self, account: AccountId) -> NonNegativeAmount {
        self.with_account_balance(account, 0, |balance| balance.total())
    }

    pub(crate) fn get_spendable_balance(
        &self,
        account: AccountId,
        min_confirmations: u32,
    ) -> NonNegativeAmount {
        self.with_account_balance(account, min_confirmations, |balance| {
            balance.spendable_value()
        })
    }

    pub(crate) fn get_pending_shielded_balance(
        &self,
        account: AccountId,
        min_confirmations: u32,
    ) -> NonNegativeAmount {
        self.with_account_balance(account, min_confirmations, |balance| {
            balance.value_pending_spendability() + balance.change_pending_confirmation()
        })
        .unwrap()
    }

    #[allow(dead_code)]
    pub(crate) fn get_pending_change(
        &self,
        account: AccountId,
        min_confirmations: u32,
    ) -> NonNegativeAmount {
        self.with_account_balance(account, min_confirmations, |balance| {
            balance.change_pending_confirmation()
        })
    }

    pub(crate) fn get_wallet_summary(
        &self,
        min_confirmations: u32,
    ) -> Option<WalletSummary<AccountId>> {
        get_wallet_summary(
            &self.wallet().conn.unchecked_transaction().unwrap(),
            &self.wallet().params,
            min_confirmations,
            &SubtreeScanProgress,
        )
        .unwrap()
    }

    /// Returns a transaction from the history.
    #[allow(dead_code)]
    pub(crate) fn get_tx_from_history(
        &self,
        txid: TxId,
    ) -> Result<Option<TransactionSummary<AccountId>>, SqliteClientError> {
        let history = self.get_tx_history()?;
        Ok(history.into_iter().find(|tx| tx.txid() == txid))
    }

    /// Returns a vector of transaction summaries
    pub(crate) fn get_tx_history(
        &self,
    ) -> Result<Vec<TransactionSummary<AccountId>>, SqliteClientError> {
        let mut stmt = self.wallet().conn.prepare_cached(
            "SELECT *
             FROM v_transactions
             ORDER BY mined_height DESC, tx_index DESC",
        )?;

        let results = stmt
            .query_and_then::<TransactionSummary<AccountId>, SqliteClientError, _, _>([], |row| {
                Ok(TransactionSummary {
                    account_id: AccountId(row.get("account_id")?),
                    txid: TxId::from_bytes(row.get("txid")?),
                    expiry_height: row
                        .get::<_, Option<u32>>("expiry_height")?
                        .map(BlockHeight::from),
                    mined_height: row
                        .get::<_, Option<u32>>("mined_height")?
                        .map(BlockHeight::from),
                    account_value_delta: ZatBalance::from_i64(row.get("account_balance_delta")?)?,
                    fee_paid: row
                        .get::<_, Option<i64>>("fee_paid")?
                        .map(Zatoshis::from_nonnegative_i64)
                        .transpose()?,
                    spent_note_count: row.get("spent_note_count")?,
                    has_change: row.get("has_change")?,
                    sent_note_count: row.get("sent_note_count")?,
                    received_note_count: row.get("received_note_count")?,
                    memo_count: row.get("memo_count")?,
                    expired_unmined: row.get("expired_unmined")?,
                    is_shielding: row.get("is_shielding")?,
                })
            })?
            .collect::<Result<Vec<_>, _>>()?;

        Ok(results)
    }

    #[allow(dead_code)] // used only for tests that are flagged off by default
    pub(crate) fn get_checkpoint_history(
        &self,
    ) -> Result<Vec<(BlockHeight, ShieldedProtocol, Option<Position>)>, SqliteClientError> {
        let mut stmt = self.wallet().conn.prepare_cached(
            "SELECT checkpoint_id, 2 AS pool, position FROM sapling_tree_checkpoints
             UNION
             SELECT checkpoint_id, 3 AS pool, position FROM orchard_tree_checkpoints
             ORDER BY checkpoint_id",
        )?;

        let results = stmt
            .query_and_then::<_, SqliteClientError, _, _>([], |row| {
                Ok((
                    BlockHeight::from(row.get::<_, u32>(0)?),
                    match row.get::<_, i64>(1)? {
                        2 => ShieldedProtocol::Sapling,
                        3 => ShieldedProtocol::Orchard,
                        _ => unreachable!(),
                    },
                    row.get::<_, Option<u64>>(2)?.map(Position::from),
                ))
            })?
            .collect::<Result<Vec<_>, _>>()?;

        Ok(results)
    }

    /// Dump the schema and contents of the given database table, in
    /// sqlite3 ".dump" format. The name of the table must be a static
    /// string. This assumes that `sqlite3` is on your path and that it
    /// invokes a compatible version of sqlite3.
    ///
    /// # Panics
    ///
    /// Panics if `name` contains characters outside `[a-zA-Z_]`.
    #[allow(dead_code)]
    #[cfg(feature = "unstable")]
    pub(crate) fn dump_table(&self, name: &'static str) {
        assert!(name.chars().all(|c| c.is_ascii_alphabetic() || c == '_'));
        unsafe {
            run_sqlite3(self._data_file.path(), &format!(r#".dump "{name}""#));
        }
    }

    /// Print the results of an arbitrary sqlite3 command (with "-safe"
    /// and "-readonly" flags) to stderr. This is completely insecure and
    /// should not be exposed in production. Use of the "-safe" and
    /// "-readonly" flags is intended only to limit *accidental* misuse.
    /// The output is unfiltered, and control codes could mess up your
    /// terminal. This assumes that `sqlite3` is on your path and that it
    /// invokes a compatible version of sqlite3.
    #[allow(dead_code)]
    #[cfg(feature = "unstable")]
    pub(crate) unsafe fn run_sqlite3(&self, command: &str) {
        run_sqlite3(self._data_file.path(), command)
    }
}

// See the doc comment for `TestState::run_sqlite3` above.
//
// - `db_path` is the path to the database file.
// - `command` may contain newlines.
#[allow(dead_code)]
#[cfg(feature = "unstable")]
unsafe fn run_sqlite3<S: AsRef<OsStr>>(db_path: S, command: &str) {
    use std::process::Command;
    let output = Command::new("sqlite3")
        .arg(db_path)
        .arg("-safe")
        .arg("-readonly")
        .arg(command)
        .output()
        .expect("failed to execute sqlite3 process");

    eprintln!(
        "{}\n------\n{}",
        command,
        String::from_utf8_lossy(&output.stdout)
    );
    if !output.stderr.is_empty() {
        eprintln!(
            "------ stderr:\n{}",
            String::from_utf8_lossy(&output.stderr)
        );
    }
    eprintln!("------");
}

pub(crate) struct TransactionSummary<AccountId> {
    account_id: AccountId,
    txid: TxId,
    expiry_height: Option<BlockHeight>,
    mined_height: Option<BlockHeight>,
    account_value_delta: ZatBalance,
    fee_paid: Option<Zatoshis>,
    spent_note_count: usize,
    has_change: bool,
    sent_note_count: usize,
    received_note_count: usize,
    memo_count: usize,
    expired_unmined: bool,
    is_shielding: bool,
}

#[allow(dead_code)]
impl<AccountId> TransactionSummary<AccountId> {
    pub(crate) fn account_id(&self) -> &AccountId {
        &self.account_id
    }

    pub(crate) fn txid(&self) -> TxId {
        self.txid
    }

    pub(crate) fn expiry_height(&self) -> Option<BlockHeight> {
        self.expiry_height
    }

    pub(crate) fn mined_height(&self) -> Option<BlockHeight> {
        self.mined_height
    }

    pub(crate) fn account_value_delta(&self) -> ZatBalance {
        self.account_value_delta
    }

    pub(crate) fn fee_paid(&self) -> Option<Zatoshis> {
        self.fee_paid
    }

    pub(crate) fn spent_note_count(&self) -> usize {
        self.spent_note_count
    }

    pub(crate) fn has_change(&self) -> bool {
        self.has_change
    }

    pub(crate) fn sent_note_count(&self) -> usize {
        self.sent_note_count
    }

    pub(crate) fn received_note_count(&self) -> usize {
        self.received_note_count
    }

    pub(crate) fn expired_unmined(&self) -> bool {
        self.expired_unmined
    }

    pub(crate) fn memo_count(&self) -> usize {
        self.memo_count
    }

    pub(crate) fn is_shielding(&self) -> bool {
        self.is_shielding
    }
}

/// Trait used by tests that require a full viewing key.
pub(crate) trait TestFvk {
    type Nullifier: Copy;

    fn sapling_ovk(&self) -> Option<sapling::keys::OutgoingViewingKey>;

    #[cfg(feature = "orchard")]
    fn orchard_ovk(&self, scope: zip32::Scope) -> Option<orchard::keys::OutgoingViewingKey>;

    fn add_spend<R: RngCore + CryptoRng>(
        &self,
        ctx: &mut CompactTx,
        nf: Self::Nullifier,
        rng: &mut R,
    );

    #[allow(clippy::too_many_arguments)]
    fn add_output<P: consensus::Parameters, R: RngCore + CryptoRng>(
        &self,
        ctx: &mut CompactTx,
        params: &P,
        height: BlockHeight,
        req: AddressType,
        value: NonNegativeAmount,
        initial_sapling_tree_size: u32,
        // we don't require an initial Orchard tree size because we don't need it to compute
        // the nullifier.
        rng: &mut R,
    ) -> Self::Nullifier;

    #[allow(clippy::too_many_arguments)]
    fn add_logical_action<P: consensus::Parameters, R: RngCore + CryptoRng>(
        &self,
        ctx: &mut CompactTx,
        params: &P,
        height: BlockHeight,
        nf: Self::Nullifier,
        req: AddressType,
        value: NonNegativeAmount,
        initial_sapling_tree_size: u32,
        // we don't require an initial Orchard tree size because we don't need it to compute
        // the nullifier.
        rng: &mut R,
    ) -> Self::Nullifier;
}

impl<'a, A: TestFvk> TestFvk for &'a A {
    type Nullifier = A::Nullifier;

    fn sapling_ovk(&self) -> Option<sapling::keys::OutgoingViewingKey> {
        (*self).sapling_ovk()
    }

    #[cfg(feature = "orchard")]
    fn orchard_ovk(&self, scope: zip32::Scope) -> Option<orchard::keys::OutgoingViewingKey> {
        (*self).orchard_ovk(scope)
    }

    fn add_spend<R: RngCore + CryptoRng>(
        &self,
        ctx: &mut CompactTx,
        nf: Self::Nullifier,
        rng: &mut R,
    ) {
        (*self).add_spend(ctx, nf, rng)
    }

    fn add_output<P: consensus::Parameters, R: RngCore + CryptoRng>(
        &self,
        ctx: &mut CompactTx,
        params: &P,
        height: BlockHeight,
        req: AddressType,
        value: Zatoshis,
        initial_sapling_tree_size: u32,
        // we don't require an initial Orchard tree size because we don't need it to compute
        // the nullifier.
        rng: &mut R,
    ) -> Self::Nullifier {
        (*self).add_output(
            ctx,
            params,
            height,
            req,
            value,
            initial_sapling_tree_size,
            rng,
        )
    }

    fn add_logical_action<P: consensus::Parameters, R: RngCore + CryptoRng>(
        &self,
        ctx: &mut CompactTx,
        params: &P,
        height: BlockHeight,
        nf: Self::Nullifier,
        req: AddressType,
        value: Zatoshis,
        initial_sapling_tree_size: u32,
        // we don't require an initial Orchard tree size because we don't need it to compute
        // the nullifier.
        rng: &mut R,
    ) -> Self::Nullifier {
        (*self).add_logical_action(
            ctx,
            params,
            height,
            nf,
            req,
            value,
            initial_sapling_tree_size,
            rng,
        )
    }
}

impl TestFvk for DiversifiableFullViewingKey {
    type Nullifier = Nullifier;

    fn sapling_ovk(&self) -> Option<sapling::keys::OutgoingViewingKey> {
        Some(self.fvk().ovk)
    }

    #[cfg(feature = "orchard")]
    fn orchard_ovk(&self, _: zip32::Scope) -> Option<orchard::keys::OutgoingViewingKey> {
        None
    }

    fn add_spend<R: RngCore + CryptoRng>(
        &self,
        ctx: &mut CompactTx,
        nf: Self::Nullifier,
        _: &mut R,
    ) {
        let cspend = CompactSaplingSpend { nf: nf.to_vec() };
        ctx.spends.push(cspend);
    }

    fn add_output<P: consensus::Parameters, R: RngCore + CryptoRng>(
        &self,
        ctx: &mut CompactTx,
        params: &P,
        height: BlockHeight,
        req: AddressType,
        value: NonNegativeAmount,
        initial_sapling_tree_size: u32,
        rng: &mut R,
    ) -> Self::Nullifier {
        let recipient = match req {
            AddressType::DefaultExternal => self.default_address().1,
            AddressType::DiversifiedExternal(idx) => self.find_address(idx).unwrap().1,
            AddressType::Internal => self.change_address().1,
        };

        let position = initial_sapling_tree_size + ctx.outputs.len() as u32;

        let (cout, note) =
            compact_sapling_output(params, height, recipient, value, self.sapling_ovk(), rng);
        ctx.outputs.push(cout);

        note.nf(&self.fvk().vk.nk, position as u64)
    }

    #[allow(clippy::too_many_arguments)]
    fn add_logical_action<P: consensus::Parameters, R: RngCore + CryptoRng>(
        &self,
        ctx: &mut CompactTx,
        params: &P,
        height: BlockHeight,
        nf: Self::Nullifier,
        req: AddressType,
        value: NonNegativeAmount,
        initial_sapling_tree_size: u32,
        rng: &mut R,
    ) -> Self::Nullifier {
        self.add_spend(ctx, nf, rng);
        self.add_output(
            ctx,
            params,
            height,
            req,
            value,
            initial_sapling_tree_size,
            rng,
        )
    }
}

#[cfg(feature = "orchard")]
impl TestFvk for orchard::keys::FullViewingKey {
    type Nullifier = orchard::note::Nullifier;

    fn sapling_ovk(&self) -> Option<sapling::keys::OutgoingViewingKey> {
        None
    }

    fn orchard_ovk(&self, scope: zip32::Scope) -> Option<orchard::keys::OutgoingViewingKey> {
        Some(self.to_ovk(scope))
    }

    fn add_spend<R: RngCore + CryptoRng>(
        &self,
        ctx: &mut CompactTx,
        revealed_spent_note_nullifier: Self::Nullifier,
        rng: &mut R,
    ) {
        // Generate a dummy recipient.
        let recipient = loop {
            let mut bytes = [0; 32];
            rng.fill_bytes(&mut bytes);
            let sk = orchard::keys::SpendingKey::from_bytes(bytes);
            if sk.is_some().into() {
                break orchard::keys::FullViewingKey::from(&sk.unwrap())
                    .address_at(0u32, zip32::Scope::External);
            }
        };

        let (cact, _) = compact_orchard_action(
            revealed_spent_note_nullifier,
            recipient,
            NonNegativeAmount::ZERO,
            self.orchard_ovk(zip32::Scope::Internal),
            rng,
        );
        ctx.actions.push(cact);
    }

    fn add_output<P: consensus::Parameters, R: RngCore + CryptoRng>(
        &self,
        ctx: &mut CompactTx,
        _: &P,
        _: BlockHeight,
        req: AddressType,
        value: NonNegativeAmount,
        _: u32, // the position is not required for computing the Orchard nullifier
        mut rng: &mut R,
    ) -> Self::Nullifier {
        // Generate a dummy nullifier for the spend
        let revealed_spent_note_nullifier =
            orchard::note::Nullifier::from_bytes(&pallas::Base::random(&mut rng).to_repr())
                .unwrap();

        let (j, scope) = match req {
            AddressType::DefaultExternal => (0u32.into(), zip32::Scope::External),
            AddressType::DiversifiedExternal(idx) => (idx, zip32::Scope::External),
            AddressType::Internal => (0u32.into(), zip32::Scope::Internal),
        };

        let (cact, note) = compact_orchard_action(
            revealed_spent_note_nullifier,
            self.address_at(j, scope),
            value,
            self.orchard_ovk(scope),
            rng,
        );
        ctx.actions.push(cact);

        note.nullifier(self)
    }

    // Override so we can merge the spend and output into a single action.
    fn add_logical_action<P: consensus::Parameters, R: RngCore + CryptoRng>(
        &self,
        ctx: &mut CompactTx,
        _: &P,
        _: BlockHeight,
        revealed_spent_note_nullifier: Self::Nullifier,
        address_type: AddressType,
        value: NonNegativeAmount,
        _: u32, // the position is not required for computing the Orchard nullifier
        rng: &mut R,
    ) -> Self::Nullifier {
        let (j, scope) = match address_type {
            AddressType::DefaultExternal => (0u32.into(), zip32::Scope::External),
            AddressType::DiversifiedExternal(idx) => (idx, zip32::Scope::External),
            AddressType::Internal => (0u32.into(), zip32::Scope::Internal),
        };

        let (cact, note) = compact_orchard_action(
            revealed_spent_note_nullifier,
            self.address_at(j, scope),
            value,
            self.orchard_ovk(scope),
            rng,
        );
        ctx.actions.push(cact);

        // Return the nullifier of the newly created output note
        note.nullifier(self)
    }
}

#[derive(Clone, Copy)]
pub(crate) enum AddressType {
    DefaultExternal,
    #[allow(dead_code)]
    DiversifiedExternal(DiversifierIndex),
    Internal,
}

/// Creates a `CompactSaplingOutput` at the given height paying the given recipient.
///
/// Returns the `CompactSaplingOutput` and the new note.
fn compact_sapling_output<P: consensus::Parameters, R: RngCore + CryptoRng>(
    params: &P,
    height: BlockHeight,
    recipient: sapling::PaymentAddress,
    value: NonNegativeAmount,
    ovk: Option<sapling::keys::OutgoingViewingKey>,
    rng: &mut R,
) -> (CompactSaplingOutput, sapling::Note) {
    let rseed = generate_random_rseed(zip212_enforcement(params, height), rng);
    let note = Note::from_parts(
        recipient,
        sapling::value::NoteValue::from_raw(value.into_u64()),
        rseed,
    );
    let encryptor = sapling_note_encryption(ovk, note.clone(), *MemoBytes::empty().as_array(), rng);
    let cmu = note.cmu().to_bytes().to_vec();
    let ephemeral_key = SaplingDomain::epk_bytes(encryptor.epk()).0.to_vec();
    let enc_ciphertext = encryptor.encrypt_note_plaintext();

    (
        CompactSaplingOutput {
            cmu,
            ephemeral_key,
            ciphertext: enc_ciphertext.as_ref()[..52].to_vec(),
        },
        note,
    )
}

/// Creates a `CompactOrchardAction` at the given height paying the given recipient.
///
/// Returns the `CompactOrchardAction` and the new note.
#[cfg(feature = "orchard")]
fn compact_orchard_action<R: RngCore + CryptoRng>(
    nf_old: orchard::note::Nullifier,
    recipient: orchard::Address,
    value: NonNegativeAmount,
    ovk: Option<orchard::keys::OutgoingViewingKey>,
    rng: &mut R,
) -> (CompactOrchardAction, orchard::Note) {
    use zcash_note_encryption::ShieldedOutput;

    let (compact_action, note) = orchard::note_encryption::testing::fake_compact_action(
        rng,
        nf_old,
        recipient,
        orchard::value::NoteValue::from_raw(value.into_u64()),
        ovk,
    );

    (
        CompactOrchardAction {
            nullifier: compact_action.nullifier().to_bytes().to_vec(),
            cmx: compact_action.cmx().to_bytes().to_vec(),
            ephemeral_key: compact_action.ephemeral_key().0.to_vec(),
            ciphertext: compact_action.enc_ciphertext().as_ref()[..52].to_vec(),
        },
        note,
    )
}

/// Creates a fake `CompactTx` with a random transaction ID and no spends or outputs.
fn fake_compact_tx<R: RngCore + CryptoRng>(rng: &mut R) -> CompactTx {
    let mut ctx = CompactTx::default();
    let mut txid = vec![0; 32];
    rng.fill_bytes(&mut txid);
    ctx.hash = txid;

    ctx
}

#[derive(Clone)]
pub(crate) struct FakeCompactOutput<Fvk> {
    fvk: Fvk,
    address_type: AddressType,
    value: NonNegativeAmount,
}

impl<Fvk> FakeCompactOutput<Fvk> {
    pub(crate) fn new(fvk: Fvk, address_type: AddressType, value: NonNegativeAmount) -> Self {
        Self {
            fvk,
            address_type,
            value,
        }
    }
}

/// Create a fake CompactBlock at the given height, containing the specified fake compact outputs.
///
/// Returns the newly created compact block, along with the nullifier for each note created in that
/// block.
#[allow(clippy::too_many_arguments)]
fn fake_compact_block<P: consensus::Parameters, Fvk: TestFvk>(
    params: &P,
    height: BlockHeight,
    prev_hash: BlockHash,
    outputs: &[FakeCompactOutput<Fvk>],
    initial_sapling_tree_size: u32,
    initial_orchard_tree_size: u32,
    mut rng: impl RngCore + CryptoRng,
) -> (CompactBlock, Vec<Fvk::Nullifier>) {
    // Create a fake CompactBlock containing the note
    let mut ctx = fake_compact_tx(&mut rng);
    let mut nfs = vec![];
    for output in outputs {
        let nf = output.fvk.add_output(
            &mut ctx,
            params,
            height,
            output.address_type,
            output.value,
            initial_sapling_tree_size,
            &mut rng,
        );
        nfs.push(nf);
    }

    let cb = fake_compact_block_from_compact_tx(
        ctx,
        height,
        prev_hash,
        initial_sapling_tree_size,
        initial_orchard_tree_size,
        rng,
    );
    (cb, nfs)
}

/// Create a fake CompactBlock at the given height containing only the given transaction.
fn fake_compact_block_from_tx(
    height: BlockHeight,
    prev_hash: BlockHash,
    tx_index: usize,
    tx: &Transaction,
    initial_sapling_tree_size: u32,
    initial_orchard_tree_size: u32,
    rng: impl RngCore,
) -> CompactBlock {
    // Create a fake CompactTx containing the transaction.
    let mut ctx = CompactTx {
        index: tx_index as u64,
        hash: tx.txid().as_ref().to_vec(),
        ..Default::default()
    };

    if let Some(bundle) = tx.sapling_bundle() {
        for spend in bundle.shielded_spends() {
            ctx.spends.push(spend.into());
        }
        for output in bundle.shielded_outputs() {
            ctx.outputs.push(output.into());
        }
    }

    #[cfg(feature = "orchard")]
    if let Some(bundle) = tx.orchard_bundle() {
        for action in bundle.actions() {
            ctx.actions.push(action.into());
        }
    }

    fake_compact_block_from_compact_tx(
        ctx,
        height,
        prev_hash,
        initial_sapling_tree_size,
        initial_orchard_tree_size,
        rng,
    )
}

/// Create a fake CompactBlock at the given height, spending a single note from the
/// given address.
#[allow(clippy::too_many_arguments)]
fn fake_compact_block_spending<P: consensus::Parameters, Fvk: TestFvk>(
    params: &P,
    height: BlockHeight,
    prev_hash: BlockHash,
    (nf, in_value): (Fvk::Nullifier, NonNegativeAmount),
    fvk: &Fvk,
    to: Address,
    value: NonNegativeAmount,
    initial_sapling_tree_size: u32,
    initial_orchard_tree_size: u32,
    mut rng: impl RngCore + CryptoRng,
) -> CompactBlock {
    let mut ctx = fake_compact_tx(&mut rng);

    // Create a fake spend and a fake Note for the change
    fvk.add_logical_action(
        &mut ctx,
        params,
        height,
        nf,
        AddressType::Internal,
        (in_value - value).unwrap(),
        initial_sapling_tree_size,
        &mut rng,
    );

    // Create a fake Note for the payment
    match to {
        Address::Sapling(recipient) => ctx.outputs.push(
            compact_sapling_output(
                params,
                height,
                recipient,
                value,
                fvk.sapling_ovk(),
                &mut rng,
            )
            .0,
        ),
        Address::Transparent(_) | Address::Tex(_) => {
            panic!("transparent addresses not supported in compact blocks")
        }
        Address::Unified(ua) => {
            // This is annoying to implement, because the protocol-aware UA type has no
            // concept of ZIP 316 preference order.
            let mut done = false;

            #[cfg(feature = "orchard")]
            if let Some(recipient) = ua.orchard() {
                // Generate a dummy nullifier
                let nullifier =
                    orchard::note::Nullifier::from_bytes(&pallas::Base::random(&mut rng).to_repr())
                        .unwrap();

                ctx.actions.push(
                    compact_orchard_action(
                        nullifier,
                        *recipient,
                        value,
                        fvk.orchard_ovk(zip32::Scope::External),
                        &mut rng,
                    )
                    .0,
                );
                done = true;
            }

            if !done {
                if let Some(recipient) = ua.sapling() {
                    ctx.outputs.push(
                        compact_sapling_output(
                            params,
                            height,
                            *recipient,
                            value,
                            fvk.sapling_ovk(),
                            &mut rng,
                        )
                        .0,
                    );
                    done = true;
                }
            }
            if !done {
                panic!("No supported shielded receiver to send funds to");
            }
        }
    }

    fake_compact_block_from_compact_tx(
        ctx,
        height,
        prev_hash,
        initial_sapling_tree_size,
        initial_orchard_tree_size,
        rng,
    )
}

fn fake_compact_block_from_compact_tx(
    ctx: CompactTx,
    height: BlockHeight,
    prev_hash: BlockHash,
    initial_sapling_tree_size: u32,
    initial_orchard_tree_size: u32,
    mut rng: impl RngCore,
) -> CompactBlock {
    let mut cb = CompactBlock {
        hash: {
            let mut hash = vec![0; 32];
            rng.fill_bytes(&mut hash);
            hash
        },
        height: height.into(),
        ..Default::default()
    };
    cb.prev_hash.extend_from_slice(&prev_hash.0);
    cb.vtx.push(ctx);
    cb.chain_metadata = Some(compact::ChainMetadata {
        sapling_commitment_tree_size: initial_sapling_tree_size
            + cb.vtx.iter().map(|tx| tx.outputs.len() as u32).sum::<u32>(),
        orchard_commitment_tree_size: initial_orchard_tree_size
            + cb.vtx.iter().map(|tx| tx.actions.len() as u32).sum::<u32>(),
    });
    cb
}

/// Trait used by tests that require a block cache.
#[async_trait::async_trait]
pub(crate) trait TestCache {
    type BlockSource: BlockSource;
    type BlockCache: data_api::chain::BlockCache;
    type InsertResult;

    /// Exposes the block cache as a [`BlockSource`].
    fn block_source(&self) -> &Self::BlockSource;

    /// Exposes the block cache as a [`BlockCache`].
    fn block_cache(&self) -> &Self::BlockCache;

    /// Inserts a CompactBlock into the cache DB.
    async fn insert(&self, cb: &CompactBlock) -> Self::InsertResult;
}

=======
>>>>>>> e7abed34
pub(crate) struct BlockCache {
    _cache_file: NamedTempFile,
    db_cache: BlockDb,
}

impl BlockCache {
<<<<<<< HEAD
    async fn new() -> Self {
=======
    pub(crate) fn new() -> Self {
>>>>>>> e7abed34
        let cache_file = NamedTempFile::new().unwrap();
        let db_cache = BlockDb::for_path(cache_file.path()).unwrap();
        init_cache_database(&db_cache).await.unwrap();

        BlockCache {
            _cache_file: cache_file,
            db_cache,
        }
    }
}

<<<<<<< HEAD
pub(crate) struct NoteCommitments {
    sapling: Vec<sapling::Node>,
    #[cfg(feature = "orchard")]
    orchard: Vec<MerkleHashOrchard>,
}

impl NoteCommitments {
    pub(crate) fn from_compact_block(cb: &CompactBlock) -> Self {
        NoteCommitments {
            sapling: cb
                .vtx
                .iter()
                .flat_map(|tx| {
                    tx.outputs
                        .iter()
                        .map(|out| sapling::Node::from_cmu(&out.cmu().unwrap()))
                })
                .collect(),
            #[cfg(feature = "orchard")]
            orchard: cb
                .vtx
                .iter()
                .flat_map(|tx| {
                    tx.actions
                        .iter()
                        .map(|act| MerkleHashOrchard::from_cmx(&act.cmx().unwrap()))
                })
                .collect(),
        }
    }

    #[allow(dead_code)]
    pub(crate) fn sapling(&self) -> &[sapling::Node] {
        self.sapling.as_ref()
    }

    #[cfg(feature = "orchard")]
    pub(crate) fn orchard(&self) -> &[MerkleHashOrchard] {
        self.orchard.as_ref()
    }
}

#[async_trait::async_trait]
=======
>>>>>>> e7abed34
impl TestCache for BlockCache {
    type BsError = SqliteClientError;
    type BlockSource = BlockDb;
    type BlockCache = BlockDb;
    type InsertResult = NoteCommitments;

    fn block_source(&self) -> &Self::BlockSource {
        &self.db_cache
    }

<<<<<<< HEAD
    fn block_cache(&self) -> &Self::BlockCache {
        &self.db_cache
    }

    async fn insert(&self, cb: &CompactBlock) -> Self::InsertResult {
=======
    fn insert(&mut self, cb: &CompactBlock) -> Self::InsertResult {
>>>>>>> e7abed34
        let cb_bytes = cb.encode_to_vec();
        let res = NoteCommitments::from_compact_block(cb);
        self.db_cache
            .0
            .lock()
            .await
            .prepare("INSERT INTO compactblocks (height, data) VALUES (?, ?)")
            .unwrap()
            .execute(params![u32::from(cb.height()), cb_bytes,])
            .unwrap();
        res
    }
}

#[cfg(feature = "unstable")]
pub(crate) struct FsBlockCache {
    fsblockdb_root: TempDir,
    db_meta: FsBlockDb,
}

#[cfg(feature = "unstable")]
impl FsBlockCache {
<<<<<<< HEAD
    async fn new() -> Self {
=======
    pub(crate) fn new() -> Self {
>>>>>>> e7abed34
        let fsblockdb_root = tempfile::tempdir().unwrap();
        let mut db_meta = FsBlockDb::for_path(&fsblockdb_root).unwrap();
        init_blockmeta_db(&mut db_meta).await.unwrap();

        FsBlockCache {
            fsblockdb_root,
            db_meta,
        }
    }
}

#[cfg(feature = "unstable")]
#[async_trait::async_trait]
impl TestCache for FsBlockCache {
    type BsError = FsBlockDbError;
    type BlockSource = FsBlockDb;
    type BlockCache = FsBlockDb;
    type InsertResult = BlockMeta;

    fn block_source(&self) -> &Self::BlockSource {
        &self.db_meta
    }

<<<<<<< HEAD
    fn block_cache(&self) -> &Self::BlockCache {
        &self.db_meta
    }

    async fn insert(&self, cb: &CompactBlock) -> Self::InsertResult {
=======
    fn insert(&mut self, cb: &CompactBlock) -> Self::InsertResult {
>>>>>>> e7abed34
        use std::io::Write;

        let meta = BlockMeta {
            height: cb.height(),
            block_hash: cb.hash(),
            block_time: cb.time,
            sapling_outputs_count: cb.vtx.iter().map(|tx| tx.outputs.len() as u32).sum(),
            orchard_actions_count: cb.vtx.iter().map(|tx| tx.actions.len() as u32).sum(),
        };

        let blocks_dir = self.fsblockdb_root.as_ref().join("blocks");
        let block_path = meta.block_file_path(&blocks_dir);

        File::create(block_path)
            .unwrap()
            .write_all(&cb.encode_to_vec())
            .unwrap();

        meta
    }
}<|MERGE_RESOLUTION|>--- conflicted
+++ resolved
@@ -4,17 +4,6 @@
 
 use zcash_client_backend::data_api::testing::{NoteCommitments, TestCache};
 
-<<<<<<< HEAD
-use sapling::{
-    note_encryption::{sapling_note_encryption, SaplingDomain},
-    util::generate_random_rseed,
-    zip32::DiversifiableFullViewingKey,
-    Note, Nullifier,
-};
-use zcash_client_backend::data_api::scanning::ScanRange;
-use zcash_client_backend::data_api::Account as AccountTrait;
-=======
->>>>>>> e7abed34
 #[allow(deprecated)]
 use zcash_client_backend::proto::compact_formats::CompactBlock;
 
@@ -35,1939 +24,13 @@
 pub(crate) mod db;
 pub(crate) mod pool;
 
-<<<<<<< HEAD
-pub(crate) struct InitialChainState {
-    pub(crate) chain_state: ChainState,
-    pub(crate) prior_sapling_roots: Vec<CommitmentTreeRoot<sapling::Node>>,
-    #[cfg(feature = "orchard")]
-    pub(crate) prior_orchard_roots: Vec<CommitmentTreeRoot<MerkleHashOrchard>>,
-}
-
-/// A builder for a `zcash_client_sqlite` test.
-pub(crate) struct TestBuilder<Cache> {
-    rng: ChaChaRng,
-    network: LocalNetwork,
-    cache: Cache,
-    initial_chain_state: Option<InitialChainState>,
-    account_birthday: Option<AccountBirthday>,
-    account_index: Option<zip32::AccountId>,
-}
-
-impl TestBuilder<()> {
-    pub const DEFAULT_NETWORK: LocalNetwork = LocalNetwork {
-        overwinter: Some(BlockHeight::from_u32(1)),
-        sapling: Some(BlockHeight::from_u32(100_000)),
-        blossom: Some(BlockHeight::from_u32(100_000)),
-        heartwood: Some(BlockHeight::from_u32(100_000)),
-        canopy: Some(BlockHeight::from_u32(100_000)),
-        nu5: Some(BlockHeight::from_u32(100_000)),
-        nu6: None,
-        #[cfg(zcash_unstable = "zfuture")]
-        z_future: None,
-    };
-
-    /// Constructs a new test.
-    pub(crate) fn new() -> Self {
-        TestBuilder {
-            rng: ChaChaRng::seed_from_u64(0),
-            // Use a fake network where Sapling through NU5 activate at the same height.
-            // We pick 100,000 to be large enough to handle any hard-coded test offsets.
-            network: Self::DEFAULT_NETWORK,
-            cache: (),
-            initial_chain_state: None,
-            account_birthday: None,
-            account_index: None,
-        }
-    }
-
-    /// Adds a [`BlockDb`] cache to the test.
-    pub(crate) async fn with_block_cache(self) -> TestBuilder<BlockCache> {
-        TestBuilder {
-            rng: self.rng,
-            network: self.network,
-            cache: BlockCache::new().await,
-            initial_chain_state: self.initial_chain_state,
-            account_birthday: self.account_birthday,
-            account_index: self.account_index,
-        }
-    }
-
-    /// Adds a [`FsBlockDb`] cache to the test.
-    #[cfg(feature = "unstable")]
-    pub(crate) async fn with_fs_block_cache(self) -> TestBuilder<FsBlockCache> {
-        TestBuilder {
-            rng: self.rng,
-            network: self.network,
-            cache: FsBlockCache::new().await,
-            initial_chain_state: self.initial_chain_state,
-            account_birthday: self.account_birthday,
-            account_index: self.account_index,
-        }
-    }
-}
-
-impl<Cache> TestBuilder<Cache> {
-    pub(crate) fn with_initial_chain_state(
-        mut self,
-        chain_state: impl FnOnce(&mut ChaChaRng, &LocalNetwork) -> InitialChainState,
-    ) -> Self {
-        assert!(self.initial_chain_state.is_none());
-        assert!(self.account_birthday.is_none());
-        self.initial_chain_state = Some(chain_state(&mut self.rng, &self.network));
-        self
-    }
-
-    pub(crate) fn with_account_from_sapling_activation(mut self, prev_hash: BlockHash) -> Self {
-        assert!(self.account_birthday.is_none());
-        self.account_birthday = Some(AccountBirthday::from_parts(
-            ChainState::empty(
-                self.network
-                    .activation_height(NetworkUpgrade::Sapling)
-                    .unwrap()
-                    - 1,
-                prev_hash,
-            ),
-            None,
-        ));
-        self
-    }
-
-    pub(crate) fn with_account_having_current_birthday(mut self) -> Self {
-        assert!(self.account_birthday.is_none());
-        assert!(self.initial_chain_state.is_some());
-        self.account_birthday = Some(AccountBirthday::from_parts(
-            self.initial_chain_state
-                .as_ref()
-                .unwrap()
-                .chain_state
-                .clone(),
-            None,
-        ));
-        self
-    }
-
-    /// Sets the [`account_index`] field for the test account
-    ///
-    /// Call either [`with_account_from_sapling_activation`] or [`with_account_having_current_birthday`] before calling this method.
-    pub(crate) fn set_account_index(mut self, index: zip32::AccountId) -> Self {
-        assert!(self.account_index.is_none());
-        self.account_index = Some(index);
-        self
-    }
-
-    /// Builds the state for this test.
-    pub(crate) fn build(self) -> TestState<Cache> {
-        let data_file = NamedTempFile::new().unwrap();
-        let mut db_data = WalletDb::for_path(data_file.path(), self.network).unwrap();
-        init_wallet_db(&mut db_data, None).unwrap();
-
-        let mut cached_blocks = BTreeMap::new();
-
-        if let Some(initial_state) = &self.initial_chain_state {
-            db_data
-                .put_sapling_subtree_roots(0, &initial_state.prior_sapling_roots)
-                .unwrap();
-            db_data
-                .with_sapling_tree_mut(|t| {
-                    t.insert_frontier(
-                        initial_state.chain_state.final_sapling_tree().clone(),
-                        Retention::Checkpoint {
-                            id: initial_state.chain_state.block_height(),
-                            marking: Marking::Reference,
-                        },
-                    )
-                })
-                .unwrap();
-
-            #[cfg(feature = "orchard")]
-            {
-                db_data
-                    .put_orchard_subtree_roots(0, &initial_state.prior_orchard_roots)
-                    .unwrap();
-                db_data
-                    .with_orchard_tree_mut(|t| {
-                        t.insert_frontier(
-                            initial_state.chain_state.final_orchard_tree().clone(),
-                            Retention::Checkpoint {
-                                id: initial_state.chain_state.block_height(),
-                                marking: Marking::Reference,
-                            },
-                        )
-                    })
-                    .unwrap();
-            }
-
-            let final_sapling_tree_size =
-                initial_state.chain_state.final_sapling_tree().tree_size() as u32;
-            let _final_orchard_tree_size = 0;
-            #[cfg(feature = "orchard")]
-            let _final_orchard_tree_size =
-                initial_state.chain_state.final_orchard_tree().tree_size() as u32;
-
-            cached_blocks.insert(
-                initial_state.chain_state.block_height(),
-                CachedBlock {
-                    chain_state: initial_state.chain_state.clone(),
-                    sapling_end_size: final_sapling_tree_size,
-                    orchard_end_size: _final_orchard_tree_size,
-                },
-            );
-        };
-
-        let test_account = self.account_birthday.map(|birthday| {
-            let seed = Secret::new(vec![0u8; 32]);
-            let (account, usk) = match self.account_index {
-                Some(index) => db_data.import_account_hd(&seed, index, &birthday).unwrap(),
-                None => {
-                    let result = db_data.create_account(&seed, &birthday).unwrap();
-                    (db_data.get_account(result.0).unwrap().unwrap(), result.1)
-                }
-            };
-            (
-                seed,
-                TestAccount {
-                    account,
-                    usk,
-                    birthday,
-                },
-            )
-        });
-
-        TestState {
-            cache: self.cache,
-            cached_blocks,
-            latest_block_height: self
-                .initial_chain_state
-                .map(|s| s.chain_state.block_height()),
-            _data_file: data_file,
-            db_data,
-            test_account,
-            rng: self.rng,
-        }
-    }
-}
-
-#[derive(Clone, Debug)]
-pub(crate) struct CachedBlock {
-    chain_state: ChainState,
-    sapling_end_size: u32,
-    orchard_end_size: u32,
-}
-
-impl CachedBlock {
-    fn none(sapling_activation_height: BlockHeight) -> Self {
-        Self {
-            chain_state: ChainState::empty(sapling_activation_height, BlockHash([0; 32])),
-            sapling_end_size: 0,
-            orchard_end_size: 0,
-        }
-    }
-
-    fn at(chain_state: ChainState, sapling_end_size: u32, orchard_end_size: u32) -> Self {
-        assert_eq!(
-            chain_state.final_sapling_tree().tree_size() as u32,
-            sapling_end_size
-        );
-        #[cfg(feature = "orchard")]
-        assert_eq!(
-            chain_state.final_orchard_tree().tree_size() as u32,
-            orchard_end_size
-        );
-
-        Self {
-            chain_state,
-            sapling_end_size,
-            orchard_end_size,
-        }
-    }
-
-    fn roll_forward(&self, cb: &CompactBlock) -> Self {
-        assert_eq!(self.chain_state.block_height() + 1, cb.height());
-
-        let sapling_final_tree = cb.vtx.iter().flat_map(|tx| tx.outputs.iter()).fold(
-            self.chain_state.final_sapling_tree().clone(),
-            |mut acc, c_out| {
-                acc.append(sapling::Node::from_cmu(&c_out.cmu().unwrap()));
-                acc
-            },
-        );
-        let sapling_end_size = sapling_final_tree.tree_size() as u32;
-
-        #[cfg(feature = "orchard")]
-        let orchard_final_tree = cb.vtx.iter().flat_map(|tx| tx.actions.iter()).fold(
-            self.chain_state.final_orchard_tree().clone(),
-            |mut acc, c_act| {
-                acc.append(MerkleHashOrchard::from_cmx(&c_act.cmx().unwrap()));
-                acc
-            },
-        );
-        #[cfg(feature = "orchard")]
-        let orchard_end_size = orchard_final_tree.tree_size() as u32;
-        #[cfg(not(feature = "orchard"))]
-        let orchard_end_size = cb.vtx.iter().fold(self.orchard_end_size, |sz, tx| {
-            sz + (tx.actions.len() as u32)
-        });
-
-        Self {
-            chain_state: ChainState::new(
-                cb.height(),
-                cb.hash(),
-                sapling_final_tree,
-                #[cfg(feature = "orchard")]
-                orchard_final_tree,
-            ),
-            sapling_end_size,
-            orchard_end_size,
-        }
-    }
-
-    fn height(&self) -> BlockHeight {
-        self.chain_state.block_height()
-    }
-}
-
-#[derive(Clone)]
-pub(crate) struct TestAccount {
-    account: Account,
-    usk: UnifiedSpendingKey,
-    birthday: AccountBirthday,
-}
-
-impl TestAccount {
-    pub(crate) fn account(&self) -> &Account {
-        &self.account
-    }
-
-    pub(crate) fn account_id(&self) -> AccountId {
-        self.account.id()
-    }
-
-    pub(crate) fn usk(&self) -> &UnifiedSpendingKey {
-        &self.usk
-    }
-
-    pub(crate) fn birthday(&self) -> &AccountBirthday {
-        &self.birthday
-    }
-}
-
-/// The state for a `zcash_client_sqlite` test.
-pub(crate) struct TestState<Cache> {
-    cache: Cache,
-    cached_blocks: BTreeMap<BlockHeight, CachedBlock>,
-    latest_block_height: Option<BlockHeight>,
-    _data_file: NamedTempFile,
-    db_data: WalletDb<Connection, LocalNetwork>,
-    test_account: Option<(SecretVec<u8>, TestAccount)>,
-    rng: ChaChaRng,
-}
-
-impl<Cache: TestCache> TestState<Cache>
-where
-    <Cache::BlockSource as BlockSource>::Error: fmt::Debug,
-    <Cache::BlockCache as BlockSource>::Error: fmt::Debug,
-{
-    /// Exposes an immutable reference to the test's [`BlockSource`].
-    #[cfg(feature = "unstable")]
-    pub(crate) fn cache(&self) -> &Cache::BlockSource {
-        self.cache.block_source()
-    }
-
-    pub(crate) fn latest_cached_block(&self) -> Option<&CachedBlock> {
-        self.latest_block_height
-            .as_ref()
-            .and_then(|h| self.cached_blocks.get(h))
-    }
-
-    fn latest_cached_block_below_height(&self, height: BlockHeight) -> Option<&CachedBlock> {
-        self.cached_blocks.range(..height).last().map(|(_, b)| b)
-    }
-
-    async fn cache_block(
-        &mut self,
-        prev_block: &CachedBlock,
-        compact_block: CompactBlock,
-    ) -> Cache::InsertResult {
-        self.cached_blocks.insert(
-            compact_block.height(),
-            prev_block.roll_forward(&compact_block),
-        );
-        self.cache.insert(&compact_block).await
-    }
-
-    /// Creates a fake block at the expected next height containing a single output of the
-    /// given value, and inserts it into the cache.
-    pub(crate) async fn generate_next_block<Fvk: TestFvk>(
-        &mut self,
-        fvk: &Fvk,
-        address_type: AddressType,
-        value: NonNegativeAmount,
-    ) -> (BlockHeight, Cache::InsertResult, Fvk::Nullifier) {
-        let pre_activation_block = CachedBlock::none(self.sapling_activation_height() - 1);
-        let prior_cached_block = self.latest_cached_block().unwrap_or(&pre_activation_block);
-        let height = prior_cached_block.height() + 1;
-
-        let (res, nfs) = self
-            .generate_block_at(
-                height,
-                prior_cached_block.chain_state.block_hash(),
-                &[FakeCompactOutput::new(fvk, address_type, value)],
-                prior_cached_block.sapling_end_size,
-                prior_cached_block.orchard_end_size,
-                false,
-            )
-            .await;
-
-        (height, res, nfs[0])
-    }
-
-    /// Creates a fake block at the expected next height containing multiple outputs
-    /// and inserts it into the cache.
-    #[allow(dead_code)]
-    pub(crate) async fn generate_next_block_multi<Fvk: TestFvk>(
-        &mut self,
-        outputs: &[FakeCompactOutput<Fvk>],
-    ) -> (BlockHeight, Cache::InsertResult, Vec<Fvk::Nullifier>) {
-        let pre_activation_block = CachedBlock::none(self.sapling_activation_height() - 1);
-        let prior_cached_block = self.latest_cached_block().unwrap_or(&pre_activation_block);
-        let height = prior_cached_block.height() + 1;
-
-        let (res, nfs) = self
-            .generate_block_at(
-                height,
-                prior_cached_block.chain_state.block_hash(),
-                outputs,
-                prior_cached_block.sapling_end_size,
-                prior_cached_block.orchard_end_size,
-                false,
-            )
-            .await;
-
-        (height, res, nfs)
-    }
-
-    /// Adds an empty block to the cache, advancing the simulated chain height.
-    #[allow(dead_code)] // used only for tests that are flagged off by default
-    pub(crate) async fn generate_empty_block(&mut self) -> (BlockHeight, Cache::InsertResult) {
-        let new_hash = {
-            let mut hash = vec![0; 32];
-            self.rng.fill_bytes(&mut hash);
-            hash
-        };
-
-        let pre_activation_block = CachedBlock::none(self.sapling_activation_height() - 1);
-        let prior_cached_block = self
-            .latest_cached_block()
-            .unwrap_or(&pre_activation_block)
-            .clone();
-        let new_height = prior_cached_block.height() + 1;
-
-        let mut cb = CompactBlock {
-            hash: new_hash,
-            height: new_height.into(),
-            ..Default::default()
-        };
-        cb.prev_hash
-            .extend_from_slice(&prior_cached_block.chain_state.block_hash().0);
-
-        cb.chain_metadata = Some(compact::ChainMetadata {
-            sapling_commitment_tree_size: prior_cached_block.sapling_end_size,
-            orchard_commitment_tree_size: prior_cached_block.orchard_end_size,
-        });
-
-        let res = self.cache_block(&prior_cached_block, cb).await;
-        self.latest_block_height = Some(new_height);
-
-        (new_height, res)
-    }
-
-    /// Creates a fake block with the given height and hash containing the requested outputs, and
-    /// inserts it into the cache.
-    ///
-    /// This generated block will be treated as the latest block, and subsequent calls to
-    /// [`Self::generate_next_block`] will build on it.
-    #[allow(clippy::too_many_arguments)]
-    pub(crate) async fn generate_block_at<Fvk: TestFvk>(
-        &mut self,
-        height: BlockHeight,
-        prev_hash: BlockHash,
-        outputs: &[FakeCompactOutput<Fvk>],
-        initial_sapling_tree_size: u32,
-        initial_orchard_tree_size: u32,
-        allow_broken_hash_chain: bool,
-    ) -> (Cache::InsertResult, Vec<Fvk::Nullifier>) {
-        let mut prior_cached_block = self
-            .latest_cached_block_below_height(height)
-            .cloned()
-            .unwrap_or_else(|| CachedBlock::none(self.sapling_activation_height() - 1));
-        assert!(prior_cached_block.chain_state.block_height() < height);
-        assert!(prior_cached_block.sapling_end_size <= initial_sapling_tree_size);
-        assert!(prior_cached_block.orchard_end_size <= initial_orchard_tree_size);
-
-        // If the block height has increased or the Sapling and/or Orchard tree sizes have changed,
-        // we need to generate a new prior cached block that the block to be generated can
-        // successfully chain from, with the provided tree sizes.
-        if prior_cached_block.chain_state.block_height() == height - 1 {
-            if !allow_broken_hash_chain {
-                assert_eq!(prev_hash, prior_cached_block.chain_state.block_hash());
-            }
-        } else {
-            let final_sapling_tree =
-                (prior_cached_block.sapling_end_size..initial_sapling_tree_size).fold(
-                    prior_cached_block.chain_state.final_sapling_tree().clone(),
-                    |mut acc, _| {
-                        acc.append(sapling::Node::from_scalar(bls12_381::Scalar::random(
-                            &mut self.rng,
-                        )));
-                        acc
-                    },
-                );
-
-            #[cfg(feature = "orchard")]
-            let final_orchard_tree =
-                (prior_cached_block.orchard_end_size..initial_orchard_tree_size).fold(
-                    prior_cached_block.chain_state.final_orchard_tree().clone(),
-                    |mut acc, _| {
-                        acc.append(MerkleHashOrchard::random(&mut self.rng));
-                        acc
-                    },
-                );
-
-            prior_cached_block = CachedBlock::at(
-                ChainState::new(
-                    height - 1,
-                    prev_hash,
-                    final_sapling_tree,
-                    #[cfg(feature = "orchard")]
-                    final_orchard_tree,
-                ),
-                initial_sapling_tree_size,
-                initial_orchard_tree_size,
-            );
-
-            self.cached_blocks
-                .insert(height - 1, prior_cached_block.clone());
-        }
-
-        let (cb, nfs) = fake_compact_block(
-            &self.network(),
-            height,
-            prev_hash,
-            outputs,
-            initial_sapling_tree_size,
-            initial_orchard_tree_size,
-            &mut self.rng,
-        );
-        assert_eq!(cb.height(), height);
-
-        let res = self.cache_block(&prior_cached_block, cb).await;
-        self.latest_block_height = Some(height);
-
-        (res, nfs)
-    }
-
-    /// Creates a fake block at the expected next height spending the given note, and
-    /// inserts it into the cache.
-    pub(crate) async fn generate_next_block_spending<Fvk: TestFvk>(
-        &mut self,
-        fvk: &Fvk,
-        note: (Fvk::Nullifier, NonNegativeAmount),
-        to: impl Into<Address>,
-        value: NonNegativeAmount,
-    ) -> (BlockHeight, Cache::InsertResult) {
-        let prior_cached_block = self
-            .latest_cached_block()
-            .cloned()
-            .unwrap_or_else(|| CachedBlock::none(self.sapling_activation_height() - 1));
-        let height = prior_cached_block.height() + 1;
-
-        let cb = fake_compact_block_spending(
-            &self.network(),
-            height,
-            prior_cached_block.chain_state.block_hash(),
-            note,
-            fvk,
-            to.into(),
-            value,
-            prior_cached_block.sapling_end_size,
-            prior_cached_block.orchard_end_size,
-            &mut self.rng,
-        );
-        assert_eq!(cb.height(), height);
-
-        let res = self.cache_block(&prior_cached_block, cb).await;
-        self.latest_block_height = Some(height);
-
-        (height, res)
-    }
-
-    /// Creates a fake block at the expected next height containing only the wallet
-    /// transaction with the given txid, and inserts it into the cache.
-    ///
-    /// This generated block will be treated as the latest block, and subsequent calls to
-    /// [`Self::generate_next_block`] (or similar) will build on it.
-    pub(crate) async fn generate_next_block_including(
-        &mut self,
-        txid: TxId,
-    ) -> (BlockHeight, Cache::InsertResult) {
-        let tx = self
-            .wallet()
-            .get_transaction(txid)
-            .unwrap()
-            .expect("TxId should exist in the wallet");
-
-        // Index 0 is by definition a coinbase transaction, and the wallet doesn't
-        // construct coinbase transactions. So we pretend here that the block has a
-        // coinbase transaction that does not have shielded coinbase outputs.
-        self.generate_next_block_from_tx(1, &tx).await
-    }
-
-    /// Creates a fake block at the expected next height containing only the given
-    /// transaction, and inserts it into the cache.
-    ///
-    /// This generated block will be treated as the latest block, and subsequent calls to
-    /// [`Self::generate_next_block`] will build on it.
-    pub(crate) async fn generate_next_block_from_tx(
-        &mut self,
-        tx_index: usize,
-        tx: &Transaction,
-    ) -> (BlockHeight, Cache::InsertResult) {
-        let prior_cached_block = self
-            .latest_cached_block()
-            .cloned()
-            .unwrap_or_else(|| CachedBlock::none(self.sapling_activation_height() - 1));
-        let height = prior_cached_block.height() + 1;
-
-        let cb = fake_compact_block_from_tx(
-            height,
-            prior_cached_block.chain_state.block_hash(),
-            tx_index,
-            tx,
-            prior_cached_block.sapling_end_size,
-            prior_cached_block.orchard_end_size,
-            &mut self.rng,
-        );
-        assert_eq!(cb.height(), height);
-
-        let res = self.cache_block(&prior_cached_block, cb).await;
-        self.latest_block_height = Some(height);
-
-        (height, res)
-    }
-
-    /// Invokes [`scan_cached_blocks`] with the given arguments, expecting success.
-    pub(crate) async fn scan_cached_blocks(
-        &mut self,
-        from_height: BlockHeight,
-        limit: usize,
-    ) -> ScanSummary {
-        let result = self.try_scan_cached_blocks(from_height, limit).await;
-        assert_matches!(result, Ok(_));
-        result.unwrap()
-    }
-
-    /// Invokes [`scan_cached_blocks`] with the given arguments.
-    pub(crate) async fn try_scan_cached_blocks(
-        &mut self,
-        from_height: BlockHeight,
-        limit: usize,
-    ) -> Result<
-        ScanSummary,
-        data_api::chain::error::Error<SqliteClientError, <Cache::BlockCache as BlockSource>::Error>,
-    > {
-        let prior_cached_block = self
-            .latest_cached_block_below_height(from_height)
-            .cloned()
-            .unwrap_or_else(|| CachedBlock::none(from_height - 1));
-
-        let scan_range = ScanRange::from_parts(
-            from_height..from_height + limit as u32,
-            data_api::scanning::ScanPriority::Historic,
-        );
-
-        scan_cached_blocks(
-            &self.network(),
-            self.cache.block_cache(),
-            &mut self.db_data,
-            &prior_cached_block.chain_state,
-            &scan_range,
-        )
-        .await
-    }
-
-    /// Resets the wallet using a new wallet database but with the same cache of blocks,
-    /// and returns the old wallet database file.
-    ///
-    /// This does not recreate accounts, nor does it rescan the cached blocks.
-    /// The resulting wallet has no test account.
-    /// Before using any `generate_*` method on the reset state, call `reset_latest_cached_block()`.
-    pub(crate) fn reset(&mut self) -> NamedTempFile {
-        let network = self.network();
-        self.latest_block_height = None;
-        let tf = std::mem::replace(&mut self._data_file, NamedTempFile::new().unwrap());
-        self.db_data = WalletDb::for_path(self._data_file.path(), network).unwrap();
-        self.test_account = None;
-        init_wallet_db(&mut self.db_data, None).unwrap();
-        tf
-    }
-
-    //    /// Reset the latest cached block to the most recent one in the cache database.
-    //    #[allow(dead_code)]
-    //    pub(crate) fn reset_latest_cached_block(&mut self) {
-    //        self.cache
-    //            .block_source()
-    //            .with_blocks::<_, Infallible>(None, None, |block: CompactBlock| {
-    //                let chain_metadata = block.chain_metadata.unwrap();
-    //                self.latest_cached_block = Some(CachedBlock::at(
-    //                    BlockHash::from_slice(block.hash.as_slice()),
-    //                    BlockHeight::from_u32(block.height.try_into().unwrap()),
-    //                    chain_metadata.sapling_commitment_tree_size,
-    //                    chain_metadata.orchard_commitment_tree_size,
-    //                ));
-    //                Ok(())
-    //            })
-    //            .unwrap();
-    //    }
-}
-
-impl<Cache> TestState<Cache> {
-    /// Exposes an immutable reference to the test's [`WalletDb`].
-    pub(crate) fn wallet(&self) -> &WalletDb<Connection, LocalNetwork> {
-        &self.db_data
-    }
-
-    /// Exposes a mutable reference to the test's [`WalletDb`].
-    pub(crate) fn wallet_mut(&mut self) -> &mut WalletDb<Connection, LocalNetwork> {
-        &mut self.db_data
-    }
-
-    /// Exposes the test framework's source of randomness.
-    pub(crate) fn rng_mut(&mut self) -> &mut ChaChaRng {
-        &mut self.rng
-    }
-
-    /// Exposes the network in use.
-    pub(crate) fn network(&self) -> LocalNetwork {
-        self.db_data.params
-    }
-
-    /// Convenience method for obtaining the Sapling activation height for the network under test.
-    pub(crate) fn sapling_activation_height(&self) -> BlockHeight {
-        self.db_data
-            .params
-            .activation_height(NetworkUpgrade::Sapling)
-            .expect("Sapling activation height must be known.")
-    }
-
-    /// Convenience method for obtaining the NU5 activation height for the network under test.
-    #[allow(dead_code)]
-    pub(crate) fn nu5_activation_height(&self) -> BlockHeight {
-        self.db_data
-            .params
-            .activation_height(NetworkUpgrade::Nu5)
-            .expect("NU5 activation height must be known.")
-    }
-
-    /// Exposes the test seed, if enabled via [`TestBuilder::with_test_account`].
-    pub(crate) fn test_seed(&self) -> Option<&SecretVec<u8>> {
-        self.test_account.as_ref().map(|(seed, _)| seed)
-    }
-
-    /// Exposes the test account, if enabled via [`TestBuilder::with_test_account`].
-    pub(crate) fn test_account(&self) -> Option<&TestAccount> {
-        self.test_account.as_ref().map(|(_, acct)| acct)
-    }
-
-    /// Exposes the test account's Sapling DFVK, if enabled via [`TestBuilder::with_test_account`].
-    pub(crate) fn test_account_sapling(&self) -> Option<DiversifiableFullViewingKey> {
-        self.test_account
-            .as_ref()
-            .and_then(|(_, acct)| acct.usk.to_unified_full_viewing_key().sapling().cloned())
-    }
-
-    /// Exposes the test account's Sapling DFVK, if enabled via [`TestBuilder::with_test_account`].
-    #[cfg(feature = "orchard")]
-    pub(crate) fn test_account_orchard(&self) -> Option<orchard::keys::FullViewingKey> {
-        self.test_account
-            .as_ref()
-            .and_then(|(_, acct)| acct.usk.to_unified_full_viewing_key().orchard().cloned())
-    }
-
-    /// Insert shard roots for both trees.
-    pub(crate) fn put_subtree_roots(
-        &mut self,
-        sapling_start_index: u64,
-        sapling_roots: &[CommitmentTreeRoot<sapling::Node>],
-        #[cfg(feature = "orchard")] orchard_start_index: u64,
-        #[cfg(feature = "orchard")] orchard_roots: &[CommitmentTreeRoot<MerkleHashOrchard>],
-    ) -> Result<(), ShardTreeError<commitment_tree::Error>> {
-        self.wallet_mut()
-            .put_sapling_subtree_roots(sapling_start_index, sapling_roots)?;
-
-        #[cfg(feature = "orchard")]
-        self.wallet_mut()
-            .put_orchard_subtree_roots(orchard_start_index, orchard_roots)?;
-
-        Ok(())
-    }
-
-    /// Invokes [`create_spend_to_address`] with the given arguments.
-    #[allow(deprecated)]
-    #[allow(clippy::type_complexity)]
-    #[allow(clippy::too_many_arguments)]
-    pub(crate) fn create_spend_to_address(
-        &mut self,
-        usk: &UnifiedSpendingKey,
-        to: &Address,
-        amount: NonNegativeAmount,
-        memo: Option<MemoBytes>,
-        ovk_policy: OvkPolicy,
-        min_confirmations: NonZeroU32,
-        change_memo: Option<MemoBytes>,
-        fallback_change_pool: ShieldedProtocol,
-    ) -> Result<
-        NonEmpty<TxId>,
-        data_api::error::Error<
-            SqliteClientError,
-            commitment_tree::Error,
-            GreedyInputSelectorError<Zip317FeeError, ReceivedNoteId>,
-            Zip317FeeError,
-        >,
-    > {
-        let params = self.network();
-        let prover = test_prover();
-        create_spend_to_address(
-            &mut self.db_data,
-            &params,
-            &prover,
-            &prover,
-            usk,
-            to,
-            amount,
-            memo,
-            ovk_policy,
-            min_confirmations,
-            change_memo,
-            fallback_change_pool,
-        )
-    }
-
-    /// Invokes [`spend`] with the given arguments.
-    #[allow(clippy::type_complexity)]
-    pub(crate) fn spend<InputsT>(
-        &mut self,
-        input_selector: &InputsT,
-        usk: &UnifiedSpendingKey,
-        request: zip321::TransactionRequest,
-        ovk_policy: OvkPolicy,
-        min_confirmations: NonZeroU32,
-    ) -> Result<
-        NonEmpty<TxId>,
-        data_api::error::Error<
-            SqliteClientError,
-            commitment_tree::Error,
-            InputsT::Error,
-            <InputsT::FeeRule as FeeRule>::Error,
-        >,
-    >
-    where
-        InputsT: InputSelector<InputSource = WalletDb<Connection, LocalNetwork>>,
-    {
-        #![allow(deprecated)]
-        let params = self.network();
-        let prover = test_prover();
-        spend(
-            &mut self.db_data,
-            &params,
-            &prover,
-            &prover,
-            input_selector,
-            usk,
-            request,
-            ovk_policy,
-            min_confirmations,
-        )
-    }
-
-    /// Invokes [`propose_transfer`] with the given arguments.
-    #[allow(clippy::type_complexity)]
-    pub(crate) fn propose_transfer<InputsT>(
-        &mut self,
-        spend_from_account: AccountId,
-        input_selector: &InputsT,
-        request: zip321::TransactionRequest,
-        min_confirmations: NonZeroU32,
-    ) -> Result<
-        Proposal<InputsT::FeeRule, ReceivedNoteId>,
-        data_api::error::Error<
-            SqliteClientError,
-            Infallible,
-            InputsT::Error,
-            <InputsT::FeeRule as FeeRule>::Error,
-        >,
-    >
-    where
-        InputsT: InputSelector<InputSource = WalletDb<Connection, LocalNetwork>>,
-    {
-        let params = self.network();
-        propose_transfer::<_, _, _, Infallible>(
-            &mut self.db_data,
-            &params,
-            spend_from_account,
-            input_selector,
-            request,
-            min_confirmations,
-        )
-    }
-
-    /// Invokes [`propose_standard_transfer`] with the given arguments.
-    #[allow(clippy::type_complexity)]
-    #[allow(clippy::too_many_arguments)]
-    pub(crate) fn propose_standard_transfer<CommitmentTreeErrT>(
-        &mut self,
-        spend_from_account: AccountId,
-        fee_rule: StandardFeeRule,
-        min_confirmations: NonZeroU32,
-        to: &Address,
-        amount: NonNegativeAmount,
-        memo: Option<MemoBytes>,
-        change_memo: Option<MemoBytes>,
-        fallback_change_pool: ShieldedProtocol,
-    ) -> Result<
-        Proposal<StandardFeeRule, ReceivedNoteId>,
-        data_api::error::Error<
-            SqliteClientError,
-            CommitmentTreeErrT,
-            GreedyInputSelectorError<Zip317FeeError, ReceivedNoteId>,
-            Zip317FeeError,
-        >,
-    > {
-        let params = self.network();
-        let result = propose_standard_transfer_to_address::<_, _, CommitmentTreeErrT>(
-            &mut self.db_data,
-            &params,
-            fee_rule,
-            spend_from_account,
-            min_confirmations,
-            to,
-            amount,
-            memo,
-            change_memo,
-            fallback_change_pool,
-        );
-
-        if let Ok(proposal) = &result {
-            check_proposal_serialization_roundtrip(self.wallet(), proposal);
-        }
-
-        result
-    }
-
-    /// Invokes [`propose_shielding`] with the given arguments.
-    #[cfg(feature = "transparent-inputs")]
-    #[allow(clippy::type_complexity)]
-    #[allow(dead_code)]
-    pub(crate) fn propose_shielding<InputsT>(
-        &mut self,
-        input_selector: &InputsT,
-        shielding_threshold: NonNegativeAmount,
-        from_addrs: &[TransparentAddress],
-        min_confirmations: u32,
-    ) -> Result<
-        Proposal<InputsT::FeeRule, Infallible>,
-        data_api::error::Error<
-            SqliteClientError,
-            Infallible,
-            InputsT::Error,
-            <InputsT::FeeRule as FeeRule>::Error,
-        >,
-    >
-    where
-        InputsT: ShieldingSelector<InputSource = WalletDb<Connection, LocalNetwork>>,
-    {
-        let params = self.network();
-        propose_shielding::<_, _, _, Infallible>(
-            &mut self.db_data,
-            &params,
-            input_selector,
-            shielding_threshold,
-            from_addrs,
-            min_confirmations,
-        )
-    }
-
-    /// Invokes [`create_proposed_transactions`] with the given arguments.
-    pub(crate) fn create_proposed_transactions<InputsErrT, FeeRuleT>(
-        &mut self,
-        usk: &UnifiedSpendingKey,
-        ovk_policy: OvkPolicy,
-        proposal: &Proposal<FeeRuleT, ReceivedNoteId>,
-    ) -> Result<
-        NonEmpty<TxId>,
-        data_api::error::Error<
-            SqliteClientError,
-            commitment_tree::Error,
-            InputsErrT,
-            FeeRuleT::Error,
-        >,
-    >
-    where
-        FeeRuleT: FeeRule,
-    {
-        let params = self.network();
-        let prover = test_prover();
-        create_proposed_transactions(
-            &mut self.db_data,
-            &params,
-            &prover,
-            &prover,
-            usk,
-            ovk_policy,
-            proposal,
-        )
-    }
-
-    /// Invokes [`shield_transparent_funds`] with the given arguments.
-    #[cfg(feature = "transparent-inputs")]
-    #[allow(clippy::type_complexity)]
-    pub(crate) fn shield_transparent_funds<InputsT>(
-        &mut self,
-        input_selector: &InputsT,
-        shielding_threshold: NonNegativeAmount,
-        usk: &UnifiedSpendingKey,
-        from_addrs: &[TransparentAddress],
-        min_confirmations: u32,
-    ) -> Result<
-        NonEmpty<TxId>,
-        data_api::error::Error<
-            SqliteClientError,
-            commitment_tree::Error,
-            InputsT::Error,
-            <InputsT::FeeRule as FeeRule>::Error,
-        >,
-    >
-    where
-        InputsT: ShieldingSelector<InputSource = WalletDb<Connection, LocalNetwork>>,
-    {
-        let params = self.network();
-        let prover = test_prover();
-        shield_transparent_funds(
-            &mut self.db_data,
-            &params,
-            &prover,
-            &prover,
-            input_selector,
-            shielding_threshold,
-            usk,
-            from_addrs,
-            min_confirmations,
-        )
-    }
-
-    fn with_account_balance<T, F: FnOnce(&AccountBalance) -> T>(
-        &self,
-        account: AccountId,
-        min_confirmations: u32,
-        f: F,
-    ) -> T {
-        let binding = self.get_wallet_summary(min_confirmations).unwrap();
-        f(binding.account_balances().get(&account).unwrap())
-    }
-
-    pub(crate) fn get_total_balance(&self, account: AccountId) -> NonNegativeAmount {
-        self.with_account_balance(account, 0, |balance| balance.total())
-    }
-
-    pub(crate) fn get_spendable_balance(
-        &self,
-        account: AccountId,
-        min_confirmations: u32,
-    ) -> NonNegativeAmount {
-        self.with_account_balance(account, min_confirmations, |balance| {
-            balance.spendable_value()
-        })
-    }
-
-    pub(crate) fn get_pending_shielded_balance(
-        &self,
-        account: AccountId,
-        min_confirmations: u32,
-    ) -> NonNegativeAmount {
-        self.with_account_balance(account, min_confirmations, |balance| {
-            balance.value_pending_spendability() + balance.change_pending_confirmation()
-        })
-        .unwrap()
-    }
-
-    #[allow(dead_code)]
-    pub(crate) fn get_pending_change(
-        &self,
-        account: AccountId,
-        min_confirmations: u32,
-    ) -> NonNegativeAmount {
-        self.with_account_balance(account, min_confirmations, |balance| {
-            balance.change_pending_confirmation()
-        })
-    }
-
-    pub(crate) fn get_wallet_summary(
-        &self,
-        min_confirmations: u32,
-    ) -> Option<WalletSummary<AccountId>> {
-        get_wallet_summary(
-            &self.wallet().conn.unchecked_transaction().unwrap(),
-            &self.wallet().params,
-            min_confirmations,
-            &SubtreeScanProgress,
-        )
-        .unwrap()
-    }
-
-    /// Returns a transaction from the history.
-    #[allow(dead_code)]
-    pub(crate) fn get_tx_from_history(
-        &self,
-        txid: TxId,
-    ) -> Result<Option<TransactionSummary<AccountId>>, SqliteClientError> {
-        let history = self.get_tx_history()?;
-        Ok(history.into_iter().find(|tx| tx.txid() == txid))
-    }
-
-    /// Returns a vector of transaction summaries
-    pub(crate) fn get_tx_history(
-        &self,
-    ) -> Result<Vec<TransactionSummary<AccountId>>, SqliteClientError> {
-        let mut stmt = self.wallet().conn.prepare_cached(
-            "SELECT *
-             FROM v_transactions
-             ORDER BY mined_height DESC, tx_index DESC",
-        )?;
-
-        let results = stmt
-            .query_and_then::<TransactionSummary<AccountId>, SqliteClientError, _, _>([], |row| {
-                Ok(TransactionSummary {
-                    account_id: AccountId(row.get("account_id")?),
-                    txid: TxId::from_bytes(row.get("txid")?),
-                    expiry_height: row
-                        .get::<_, Option<u32>>("expiry_height")?
-                        .map(BlockHeight::from),
-                    mined_height: row
-                        .get::<_, Option<u32>>("mined_height")?
-                        .map(BlockHeight::from),
-                    account_value_delta: ZatBalance::from_i64(row.get("account_balance_delta")?)?,
-                    fee_paid: row
-                        .get::<_, Option<i64>>("fee_paid")?
-                        .map(Zatoshis::from_nonnegative_i64)
-                        .transpose()?,
-                    spent_note_count: row.get("spent_note_count")?,
-                    has_change: row.get("has_change")?,
-                    sent_note_count: row.get("sent_note_count")?,
-                    received_note_count: row.get("received_note_count")?,
-                    memo_count: row.get("memo_count")?,
-                    expired_unmined: row.get("expired_unmined")?,
-                    is_shielding: row.get("is_shielding")?,
-                })
-            })?
-            .collect::<Result<Vec<_>, _>>()?;
-
-        Ok(results)
-    }
-
-    #[allow(dead_code)] // used only for tests that are flagged off by default
-    pub(crate) fn get_checkpoint_history(
-        &self,
-    ) -> Result<Vec<(BlockHeight, ShieldedProtocol, Option<Position>)>, SqliteClientError> {
-        let mut stmt = self.wallet().conn.prepare_cached(
-            "SELECT checkpoint_id, 2 AS pool, position FROM sapling_tree_checkpoints
-             UNION
-             SELECT checkpoint_id, 3 AS pool, position FROM orchard_tree_checkpoints
-             ORDER BY checkpoint_id",
-        )?;
-
-        let results = stmt
-            .query_and_then::<_, SqliteClientError, _, _>([], |row| {
-                Ok((
-                    BlockHeight::from(row.get::<_, u32>(0)?),
-                    match row.get::<_, i64>(1)? {
-                        2 => ShieldedProtocol::Sapling,
-                        3 => ShieldedProtocol::Orchard,
-                        _ => unreachable!(),
-                    },
-                    row.get::<_, Option<u64>>(2)?.map(Position::from),
-                ))
-            })?
-            .collect::<Result<Vec<_>, _>>()?;
-
-        Ok(results)
-    }
-
-    /// Dump the schema and contents of the given database table, in
-    /// sqlite3 ".dump" format. The name of the table must be a static
-    /// string. This assumes that `sqlite3` is on your path and that it
-    /// invokes a compatible version of sqlite3.
-    ///
-    /// # Panics
-    ///
-    /// Panics if `name` contains characters outside `[a-zA-Z_]`.
-    #[allow(dead_code)]
-    #[cfg(feature = "unstable")]
-    pub(crate) fn dump_table(&self, name: &'static str) {
-        assert!(name.chars().all(|c| c.is_ascii_alphabetic() || c == '_'));
-        unsafe {
-            run_sqlite3(self._data_file.path(), &format!(r#".dump "{name}""#));
-        }
-    }
-
-    /// Print the results of an arbitrary sqlite3 command (with "-safe"
-    /// and "-readonly" flags) to stderr. This is completely insecure and
-    /// should not be exposed in production. Use of the "-safe" and
-    /// "-readonly" flags is intended only to limit *accidental* misuse.
-    /// The output is unfiltered, and control codes could mess up your
-    /// terminal. This assumes that `sqlite3` is on your path and that it
-    /// invokes a compatible version of sqlite3.
-    #[allow(dead_code)]
-    #[cfg(feature = "unstable")]
-    pub(crate) unsafe fn run_sqlite3(&self, command: &str) {
-        run_sqlite3(self._data_file.path(), command)
-    }
-}
-
-// See the doc comment for `TestState::run_sqlite3` above.
-//
-// - `db_path` is the path to the database file.
-// - `command` may contain newlines.
-#[allow(dead_code)]
-#[cfg(feature = "unstable")]
-unsafe fn run_sqlite3<S: AsRef<OsStr>>(db_path: S, command: &str) {
-    use std::process::Command;
-    let output = Command::new("sqlite3")
-        .arg(db_path)
-        .arg("-safe")
-        .arg("-readonly")
-        .arg(command)
-        .output()
-        .expect("failed to execute sqlite3 process");
-
-    eprintln!(
-        "{}\n------\n{}",
-        command,
-        String::from_utf8_lossy(&output.stdout)
-    );
-    if !output.stderr.is_empty() {
-        eprintln!(
-            "------ stderr:\n{}",
-            String::from_utf8_lossy(&output.stderr)
-        );
-    }
-    eprintln!("------");
-}
-
-pub(crate) struct TransactionSummary<AccountId> {
-    account_id: AccountId,
-    txid: TxId,
-    expiry_height: Option<BlockHeight>,
-    mined_height: Option<BlockHeight>,
-    account_value_delta: ZatBalance,
-    fee_paid: Option<Zatoshis>,
-    spent_note_count: usize,
-    has_change: bool,
-    sent_note_count: usize,
-    received_note_count: usize,
-    memo_count: usize,
-    expired_unmined: bool,
-    is_shielding: bool,
-}
-
-#[allow(dead_code)]
-impl<AccountId> TransactionSummary<AccountId> {
-    pub(crate) fn account_id(&self) -> &AccountId {
-        &self.account_id
-    }
-
-    pub(crate) fn txid(&self) -> TxId {
-        self.txid
-    }
-
-    pub(crate) fn expiry_height(&self) -> Option<BlockHeight> {
-        self.expiry_height
-    }
-
-    pub(crate) fn mined_height(&self) -> Option<BlockHeight> {
-        self.mined_height
-    }
-
-    pub(crate) fn account_value_delta(&self) -> ZatBalance {
-        self.account_value_delta
-    }
-
-    pub(crate) fn fee_paid(&self) -> Option<Zatoshis> {
-        self.fee_paid
-    }
-
-    pub(crate) fn spent_note_count(&self) -> usize {
-        self.spent_note_count
-    }
-
-    pub(crate) fn has_change(&self) -> bool {
-        self.has_change
-    }
-
-    pub(crate) fn sent_note_count(&self) -> usize {
-        self.sent_note_count
-    }
-
-    pub(crate) fn received_note_count(&self) -> usize {
-        self.received_note_count
-    }
-
-    pub(crate) fn expired_unmined(&self) -> bool {
-        self.expired_unmined
-    }
-
-    pub(crate) fn memo_count(&self) -> usize {
-        self.memo_count
-    }
-
-    pub(crate) fn is_shielding(&self) -> bool {
-        self.is_shielding
-    }
-}
-
-/// Trait used by tests that require a full viewing key.
-pub(crate) trait TestFvk {
-    type Nullifier: Copy;
-
-    fn sapling_ovk(&self) -> Option<sapling::keys::OutgoingViewingKey>;
-
-    #[cfg(feature = "orchard")]
-    fn orchard_ovk(&self, scope: zip32::Scope) -> Option<orchard::keys::OutgoingViewingKey>;
-
-    fn add_spend<R: RngCore + CryptoRng>(
-        &self,
-        ctx: &mut CompactTx,
-        nf: Self::Nullifier,
-        rng: &mut R,
-    );
-
-    #[allow(clippy::too_many_arguments)]
-    fn add_output<P: consensus::Parameters, R: RngCore + CryptoRng>(
-        &self,
-        ctx: &mut CompactTx,
-        params: &P,
-        height: BlockHeight,
-        req: AddressType,
-        value: NonNegativeAmount,
-        initial_sapling_tree_size: u32,
-        // we don't require an initial Orchard tree size because we don't need it to compute
-        // the nullifier.
-        rng: &mut R,
-    ) -> Self::Nullifier;
-
-    #[allow(clippy::too_many_arguments)]
-    fn add_logical_action<P: consensus::Parameters, R: RngCore + CryptoRng>(
-        &self,
-        ctx: &mut CompactTx,
-        params: &P,
-        height: BlockHeight,
-        nf: Self::Nullifier,
-        req: AddressType,
-        value: NonNegativeAmount,
-        initial_sapling_tree_size: u32,
-        // we don't require an initial Orchard tree size because we don't need it to compute
-        // the nullifier.
-        rng: &mut R,
-    ) -> Self::Nullifier;
-}
-
-impl<'a, A: TestFvk> TestFvk for &'a A {
-    type Nullifier = A::Nullifier;
-
-    fn sapling_ovk(&self) -> Option<sapling::keys::OutgoingViewingKey> {
-        (*self).sapling_ovk()
-    }
-
-    #[cfg(feature = "orchard")]
-    fn orchard_ovk(&self, scope: zip32::Scope) -> Option<orchard::keys::OutgoingViewingKey> {
-        (*self).orchard_ovk(scope)
-    }
-
-    fn add_spend<R: RngCore + CryptoRng>(
-        &self,
-        ctx: &mut CompactTx,
-        nf: Self::Nullifier,
-        rng: &mut R,
-    ) {
-        (*self).add_spend(ctx, nf, rng)
-    }
-
-    fn add_output<P: consensus::Parameters, R: RngCore + CryptoRng>(
-        &self,
-        ctx: &mut CompactTx,
-        params: &P,
-        height: BlockHeight,
-        req: AddressType,
-        value: Zatoshis,
-        initial_sapling_tree_size: u32,
-        // we don't require an initial Orchard tree size because we don't need it to compute
-        // the nullifier.
-        rng: &mut R,
-    ) -> Self::Nullifier {
-        (*self).add_output(
-            ctx,
-            params,
-            height,
-            req,
-            value,
-            initial_sapling_tree_size,
-            rng,
-        )
-    }
-
-    fn add_logical_action<P: consensus::Parameters, R: RngCore + CryptoRng>(
-        &self,
-        ctx: &mut CompactTx,
-        params: &P,
-        height: BlockHeight,
-        nf: Self::Nullifier,
-        req: AddressType,
-        value: Zatoshis,
-        initial_sapling_tree_size: u32,
-        // we don't require an initial Orchard tree size because we don't need it to compute
-        // the nullifier.
-        rng: &mut R,
-    ) -> Self::Nullifier {
-        (*self).add_logical_action(
-            ctx,
-            params,
-            height,
-            nf,
-            req,
-            value,
-            initial_sapling_tree_size,
-            rng,
-        )
-    }
-}
-
-impl TestFvk for DiversifiableFullViewingKey {
-    type Nullifier = Nullifier;
-
-    fn sapling_ovk(&self) -> Option<sapling::keys::OutgoingViewingKey> {
-        Some(self.fvk().ovk)
-    }
-
-    #[cfg(feature = "orchard")]
-    fn orchard_ovk(&self, _: zip32::Scope) -> Option<orchard::keys::OutgoingViewingKey> {
-        None
-    }
-
-    fn add_spend<R: RngCore + CryptoRng>(
-        &self,
-        ctx: &mut CompactTx,
-        nf: Self::Nullifier,
-        _: &mut R,
-    ) {
-        let cspend = CompactSaplingSpend { nf: nf.to_vec() };
-        ctx.spends.push(cspend);
-    }
-
-    fn add_output<P: consensus::Parameters, R: RngCore + CryptoRng>(
-        &self,
-        ctx: &mut CompactTx,
-        params: &P,
-        height: BlockHeight,
-        req: AddressType,
-        value: NonNegativeAmount,
-        initial_sapling_tree_size: u32,
-        rng: &mut R,
-    ) -> Self::Nullifier {
-        let recipient = match req {
-            AddressType::DefaultExternal => self.default_address().1,
-            AddressType::DiversifiedExternal(idx) => self.find_address(idx).unwrap().1,
-            AddressType::Internal => self.change_address().1,
-        };
-
-        let position = initial_sapling_tree_size + ctx.outputs.len() as u32;
-
-        let (cout, note) =
-            compact_sapling_output(params, height, recipient, value, self.sapling_ovk(), rng);
-        ctx.outputs.push(cout);
-
-        note.nf(&self.fvk().vk.nk, position as u64)
-    }
-
-    #[allow(clippy::too_many_arguments)]
-    fn add_logical_action<P: consensus::Parameters, R: RngCore + CryptoRng>(
-        &self,
-        ctx: &mut CompactTx,
-        params: &P,
-        height: BlockHeight,
-        nf: Self::Nullifier,
-        req: AddressType,
-        value: NonNegativeAmount,
-        initial_sapling_tree_size: u32,
-        rng: &mut R,
-    ) -> Self::Nullifier {
-        self.add_spend(ctx, nf, rng);
-        self.add_output(
-            ctx,
-            params,
-            height,
-            req,
-            value,
-            initial_sapling_tree_size,
-            rng,
-        )
-    }
-}
-
-#[cfg(feature = "orchard")]
-impl TestFvk for orchard::keys::FullViewingKey {
-    type Nullifier = orchard::note::Nullifier;
-
-    fn sapling_ovk(&self) -> Option<sapling::keys::OutgoingViewingKey> {
-        None
-    }
-
-    fn orchard_ovk(&self, scope: zip32::Scope) -> Option<orchard::keys::OutgoingViewingKey> {
-        Some(self.to_ovk(scope))
-    }
-
-    fn add_spend<R: RngCore + CryptoRng>(
-        &self,
-        ctx: &mut CompactTx,
-        revealed_spent_note_nullifier: Self::Nullifier,
-        rng: &mut R,
-    ) {
-        // Generate a dummy recipient.
-        let recipient = loop {
-            let mut bytes = [0; 32];
-            rng.fill_bytes(&mut bytes);
-            let sk = orchard::keys::SpendingKey::from_bytes(bytes);
-            if sk.is_some().into() {
-                break orchard::keys::FullViewingKey::from(&sk.unwrap())
-                    .address_at(0u32, zip32::Scope::External);
-            }
-        };
-
-        let (cact, _) = compact_orchard_action(
-            revealed_spent_note_nullifier,
-            recipient,
-            NonNegativeAmount::ZERO,
-            self.orchard_ovk(zip32::Scope::Internal),
-            rng,
-        );
-        ctx.actions.push(cact);
-    }
-
-    fn add_output<P: consensus::Parameters, R: RngCore + CryptoRng>(
-        &self,
-        ctx: &mut CompactTx,
-        _: &P,
-        _: BlockHeight,
-        req: AddressType,
-        value: NonNegativeAmount,
-        _: u32, // the position is not required for computing the Orchard nullifier
-        mut rng: &mut R,
-    ) -> Self::Nullifier {
-        // Generate a dummy nullifier for the spend
-        let revealed_spent_note_nullifier =
-            orchard::note::Nullifier::from_bytes(&pallas::Base::random(&mut rng).to_repr())
-                .unwrap();
-
-        let (j, scope) = match req {
-            AddressType::DefaultExternal => (0u32.into(), zip32::Scope::External),
-            AddressType::DiversifiedExternal(idx) => (idx, zip32::Scope::External),
-            AddressType::Internal => (0u32.into(), zip32::Scope::Internal),
-        };
-
-        let (cact, note) = compact_orchard_action(
-            revealed_spent_note_nullifier,
-            self.address_at(j, scope),
-            value,
-            self.orchard_ovk(scope),
-            rng,
-        );
-        ctx.actions.push(cact);
-
-        note.nullifier(self)
-    }
-
-    // Override so we can merge the spend and output into a single action.
-    fn add_logical_action<P: consensus::Parameters, R: RngCore + CryptoRng>(
-        &self,
-        ctx: &mut CompactTx,
-        _: &P,
-        _: BlockHeight,
-        revealed_spent_note_nullifier: Self::Nullifier,
-        address_type: AddressType,
-        value: NonNegativeAmount,
-        _: u32, // the position is not required for computing the Orchard nullifier
-        rng: &mut R,
-    ) -> Self::Nullifier {
-        let (j, scope) = match address_type {
-            AddressType::DefaultExternal => (0u32.into(), zip32::Scope::External),
-            AddressType::DiversifiedExternal(idx) => (idx, zip32::Scope::External),
-            AddressType::Internal => (0u32.into(), zip32::Scope::Internal),
-        };
-
-        let (cact, note) = compact_orchard_action(
-            revealed_spent_note_nullifier,
-            self.address_at(j, scope),
-            value,
-            self.orchard_ovk(scope),
-            rng,
-        );
-        ctx.actions.push(cact);
-
-        // Return the nullifier of the newly created output note
-        note.nullifier(self)
-    }
-}
-
-#[derive(Clone, Copy)]
-pub(crate) enum AddressType {
-    DefaultExternal,
-    #[allow(dead_code)]
-    DiversifiedExternal(DiversifierIndex),
-    Internal,
-}
-
-/// Creates a `CompactSaplingOutput` at the given height paying the given recipient.
-///
-/// Returns the `CompactSaplingOutput` and the new note.
-fn compact_sapling_output<P: consensus::Parameters, R: RngCore + CryptoRng>(
-    params: &P,
-    height: BlockHeight,
-    recipient: sapling::PaymentAddress,
-    value: NonNegativeAmount,
-    ovk: Option<sapling::keys::OutgoingViewingKey>,
-    rng: &mut R,
-) -> (CompactSaplingOutput, sapling::Note) {
-    let rseed = generate_random_rseed(zip212_enforcement(params, height), rng);
-    let note = Note::from_parts(
-        recipient,
-        sapling::value::NoteValue::from_raw(value.into_u64()),
-        rseed,
-    );
-    let encryptor = sapling_note_encryption(ovk, note.clone(), *MemoBytes::empty().as_array(), rng);
-    let cmu = note.cmu().to_bytes().to_vec();
-    let ephemeral_key = SaplingDomain::epk_bytes(encryptor.epk()).0.to_vec();
-    let enc_ciphertext = encryptor.encrypt_note_plaintext();
-
-    (
-        CompactSaplingOutput {
-            cmu,
-            ephemeral_key,
-            ciphertext: enc_ciphertext.as_ref()[..52].to_vec(),
-        },
-        note,
-    )
-}
-
-/// Creates a `CompactOrchardAction` at the given height paying the given recipient.
-///
-/// Returns the `CompactOrchardAction` and the new note.
-#[cfg(feature = "orchard")]
-fn compact_orchard_action<R: RngCore + CryptoRng>(
-    nf_old: orchard::note::Nullifier,
-    recipient: orchard::Address,
-    value: NonNegativeAmount,
-    ovk: Option<orchard::keys::OutgoingViewingKey>,
-    rng: &mut R,
-) -> (CompactOrchardAction, orchard::Note) {
-    use zcash_note_encryption::ShieldedOutput;
-
-    let (compact_action, note) = orchard::note_encryption::testing::fake_compact_action(
-        rng,
-        nf_old,
-        recipient,
-        orchard::value::NoteValue::from_raw(value.into_u64()),
-        ovk,
-    );
-
-    (
-        CompactOrchardAction {
-            nullifier: compact_action.nullifier().to_bytes().to_vec(),
-            cmx: compact_action.cmx().to_bytes().to_vec(),
-            ephemeral_key: compact_action.ephemeral_key().0.to_vec(),
-            ciphertext: compact_action.enc_ciphertext().as_ref()[..52].to_vec(),
-        },
-        note,
-    )
-}
-
-/// Creates a fake `CompactTx` with a random transaction ID and no spends or outputs.
-fn fake_compact_tx<R: RngCore + CryptoRng>(rng: &mut R) -> CompactTx {
-    let mut ctx = CompactTx::default();
-    let mut txid = vec![0; 32];
-    rng.fill_bytes(&mut txid);
-    ctx.hash = txid;
-
-    ctx
-}
-
-#[derive(Clone)]
-pub(crate) struct FakeCompactOutput<Fvk> {
-    fvk: Fvk,
-    address_type: AddressType,
-    value: NonNegativeAmount,
-}
-
-impl<Fvk> FakeCompactOutput<Fvk> {
-    pub(crate) fn new(fvk: Fvk, address_type: AddressType, value: NonNegativeAmount) -> Self {
-        Self {
-            fvk,
-            address_type,
-            value,
-        }
-    }
-}
-
-/// Create a fake CompactBlock at the given height, containing the specified fake compact outputs.
-///
-/// Returns the newly created compact block, along with the nullifier for each note created in that
-/// block.
-#[allow(clippy::too_many_arguments)]
-fn fake_compact_block<P: consensus::Parameters, Fvk: TestFvk>(
-    params: &P,
-    height: BlockHeight,
-    prev_hash: BlockHash,
-    outputs: &[FakeCompactOutput<Fvk>],
-    initial_sapling_tree_size: u32,
-    initial_orchard_tree_size: u32,
-    mut rng: impl RngCore + CryptoRng,
-) -> (CompactBlock, Vec<Fvk::Nullifier>) {
-    // Create a fake CompactBlock containing the note
-    let mut ctx = fake_compact_tx(&mut rng);
-    let mut nfs = vec![];
-    for output in outputs {
-        let nf = output.fvk.add_output(
-            &mut ctx,
-            params,
-            height,
-            output.address_type,
-            output.value,
-            initial_sapling_tree_size,
-            &mut rng,
-        );
-        nfs.push(nf);
-    }
-
-    let cb = fake_compact_block_from_compact_tx(
-        ctx,
-        height,
-        prev_hash,
-        initial_sapling_tree_size,
-        initial_orchard_tree_size,
-        rng,
-    );
-    (cb, nfs)
-}
-
-/// Create a fake CompactBlock at the given height containing only the given transaction.
-fn fake_compact_block_from_tx(
-    height: BlockHeight,
-    prev_hash: BlockHash,
-    tx_index: usize,
-    tx: &Transaction,
-    initial_sapling_tree_size: u32,
-    initial_orchard_tree_size: u32,
-    rng: impl RngCore,
-) -> CompactBlock {
-    // Create a fake CompactTx containing the transaction.
-    let mut ctx = CompactTx {
-        index: tx_index as u64,
-        hash: tx.txid().as_ref().to_vec(),
-        ..Default::default()
-    };
-
-    if let Some(bundle) = tx.sapling_bundle() {
-        for spend in bundle.shielded_spends() {
-            ctx.spends.push(spend.into());
-        }
-        for output in bundle.shielded_outputs() {
-            ctx.outputs.push(output.into());
-        }
-    }
-
-    #[cfg(feature = "orchard")]
-    if let Some(bundle) = tx.orchard_bundle() {
-        for action in bundle.actions() {
-            ctx.actions.push(action.into());
-        }
-    }
-
-    fake_compact_block_from_compact_tx(
-        ctx,
-        height,
-        prev_hash,
-        initial_sapling_tree_size,
-        initial_orchard_tree_size,
-        rng,
-    )
-}
-
-/// Create a fake CompactBlock at the given height, spending a single note from the
-/// given address.
-#[allow(clippy::too_many_arguments)]
-fn fake_compact_block_spending<P: consensus::Parameters, Fvk: TestFvk>(
-    params: &P,
-    height: BlockHeight,
-    prev_hash: BlockHash,
-    (nf, in_value): (Fvk::Nullifier, NonNegativeAmount),
-    fvk: &Fvk,
-    to: Address,
-    value: NonNegativeAmount,
-    initial_sapling_tree_size: u32,
-    initial_orchard_tree_size: u32,
-    mut rng: impl RngCore + CryptoRng,
-) -> CompactBlock {
-    let mut ctx = fake_compact_tx(&mut rng);
-
-    // Create a fake spend and a fake Note for the change
-    fvk.add_logical_action(
-        &mut ctx,
-        params,
-        height,
-        nf,
-        AddressType::Internal,
-        (in_value - value).unwrap(),
-        initial_sapling_tree_size,
-        &mut rng,
-    );
-
-    // Create a fake Note for the payment
-    match to {
-        Address::Sapling(recipient) => ctx.outputs.push(
-            compact_sapling_output(
-                params,
-                height,
-                recipient,
-                value,
-                fvk.sapling_ovk(),
-                &mut rng,
-            )
-            .0,
-        ),
-        Address::Transparent(_) | Address::Tex(_) => {
-            panic!("transparent addresses not supported in compact blocks")
-        }
-        Address::Unified(ua) => {
-            // This is annoying to implement, because the protocol-aware UA type has no
-            // concept of ZIP 316 preference order.
-            let mut done = false;
-
-            #[cfg(feature = "orchard")]
-            if let Some(recipient) = ua.orchard() {
-                // Generate a dummy nullifier
-                let nullifier =
-                    orchard::note::Nullifier::from_bytes(&pallas::Base::random(&mut rng).to_repr())
-                        .unwrap();
-
-                ctx.actions.push(
-                    compact_orchard_action(
-                        nullifier,
-                        *recipient,
-                        value,
-                        fvk.orchard_ovk(zip32::Scope::External),
-                        &mut rng,
-                    )
-                    .0,
-                );
-                done = true;
-            }
-
-            if !done {
-                if let Some(recipient) = ua.sapling() {
-                    ctx.outputs.push(
-                        compact_sapling_output(
-                            params,
-                            height,
-                            *recipient,
-                            value,
-                            fvk.sapling_ovk(),
-                            &mut rng,
-                        )
-                        .0,
-                    );
-                    done = true;
-                }
-            }
-            if !done {
-                panic!("No supported shielded receiver to send funds to");
-            }
-        }
-    }
-
-    fake_compact_block_from_compact_tx(
-        ctx,
-        height,
-        prev_hash,
-        initial_sapling_tree_size,
-        initial_orchard_tree_size,
-        rng,
-    )
-}
-
-fn fake_compact_block_from_compact_tx(
-    ctx: CompactTx,
-    height: BlockHeight,
-    prev_hash: BlockHash,
-    initial_sapling_tree_size: u32,
-    initial_orchard_tree_size: u32,
-    mut rng: impl RngCore,
-) -> CompactBlock {
-    let mut cb = CompactBlock {
-        hash: {
-            let mut hash = vec![0; 32];
-            rng.fill_bytes(&mut hash);
-            hash
-        },
-        height: height.into(),
-        ..Default::default()
-    };
-    cb.prev_hash.extend_from_slice(&prev_hash.0);
-    cb.vtx.push(ctx);
-    cb.chain_metadata = Some(compact::ChainMetadata {
-        sapling_commitment_tree_size: initial_sapling_tree_size
-            + cb.vtx.iter().map(|tx| tx.outputs.len() as u32).sum::<u32>(),
-        orchard_commitment_tree_size: initial_orchard_tree_size
-            + cb.vtx.iter().map(|tx| tx.actions.len() as u32).sum::<u32>(),
-    });
-    cb
-}
-
-/// Trait used by tests that require a block cache.
-#[async_trait::async_trait]
-pub(crate) trait TestCache {
-    type BlockSource: BlockSource;
-    type BlockCache: data_api::chain::BlockCache;
-    type InsertResult;
-
-    /// Exposes the block cache as a [`BlockSource`].
-    fn block_source(&self) -> &Self::BlockSource;
-
-    /// Exposes the block cache as a [`BlockCache`].
-    fn block_cache(&self) -> &Self::BlockCache;
-
-    /// Inserts a CompactBlock into the cache DB.
-    async fn insert(&self, cb: &CompactBlock) -> Self::InsertResult;
-}
-
-=======
->>>>>>> e7abed34
 pub(crate) struct BlockCache {
     _cache_file: NamedTempFile,
     db_cache: BlockDb,
 }
 
 impl BlockCache {
-<<<<<<< HEAD
-    async fn new() -> Self {
-=======
-    pub(crate) fn new() -> Self {
->>>>>>> e7abed34
+    pub(crate) async fn new() -> Self {
         let cache_file = NamedTempFile::new().unwrap();
         let db_cache = BlockDb::for_path(cache_file.path()).unwrap();
         init_cache_database(&db_cache).await.unwrap();
@@ -1979,52 +42,7 @@
     }
 }
 
-<<<<<<< HEAD
-pub(crate) struct NoteCommitments {
-    sapling: Vec<sapling::Node>,
-    #[cfg(feature = "orchard")]
-    orchard: Vec<MerkleHashOrchard>,
-}
-
-impl NoteCommitments {
-    pub(crate) fn from_compact_block(cb: &CompactBlock) -> Self {
-        NoteCommitments {
-            sapling: cb
-                .vtx
-                .iter()
-                .flat_map(|tx| {
-                    tx.outputs
-                        .iter()
-                        .map(|out| sapling::Node::from_cmu(&out.cmu().unwrap()))
-                })
-                .collect(),
-            #[cfg(feature = "orchard")]
-            orchard: cb
-                .vtx
-                .iter()
-                .flat_map(|tx| {
-                    tx.actions
-                        .iter()
-                        .map(|act| MerkleHashOrchard::from_cmx(&act.cmx().unwrap()))
-                })
-                .collect(),
-        }
-    }
-
-    #[allow(dead_code)]
-    pub(crate) fn sapling(&self) -> &[sapling::Node] {
-        self.sapling.as_ref()
-    }
-
-    #[cfg(feature = "orchard")]
-    pub(crate) fn orchard(&self) -> &[MerkleHashOrchard] {
-        self.orchard.as_ref()
-    }
-}
-
 #[async_trait::async_trait]
-=======
->>>>>>> e7abed34
 impl TestCache for BlockCache {
     type BsError = SqliteClientError;
     type BlockSource = BlockDb;
@@ -2035,15 +53,11 @@
         &self.db_cache
     }
 
-<<<<<<< HEAD
     fn block_cache(&self) -> &Self::BlockCache {
         &self.db_cache
     }
 
-    async fn insert(&self, cb: &CompactBlock) -> Self::InsertResult {
-=======
-    fn insert(&mut self, cb: &CompactBlock) -> Self::InsertResult {
->>>>>>> e7abed34
+    async fn insert(&mut self, cb: &CompactBlock) -> Self::InsertResult {
         let cb_bytes = cb.encode_to_vec();
         let res = NoteCommitments::from_compact_block(cb);
         self.db_cache
@@ -2066,11 +80,7 @@
 
 #[cfg(feature = "unstable")]
 impl FsBlockCache {
-<<<<<<< HEAD
-    async fn new() -> Self {
-=======
-    pub(crate) fn new() -> Self {
->>>>>>> e7abed34
+    pub(crate) async fn new() -> Self {
         let fsblockdb_root = tempfile::tempdir().unwrap();
         let mut db_meta = FsBlockDb::for_path(&fsblockdb_root).unwrap();
         init_blockmeta_db(&mut db_meta).await.unwrap();
@@ -2094,15 +104,11 @@
         &self.db_meta
     }
 
-<<<<<<< HEAD
     fn block_cache(&self) -> &Self::BlockCache {
         &self.db_meta
     }
 
-    async fn insert(&self, cb: &CompactBlock) -> Self::InsertResult {
-=======
-    fn insert(&mut self, cb: &CompactBlock) -> Self::InsertResult {
->>>>>>> e7abed34
+    async fn insert(&mut self, cb: &CompactBlock) -> Self::InsertResult {
         use std::io::Write;
 
         let meta = BlockMeta {
