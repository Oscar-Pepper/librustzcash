//! *An SQLite-based Zcash light client.*
//!
//! `zcash_client_sqlite` contains complete SQLite-based implementations of the [`WalletRead`],
//! [`WalletWrite`], and [`BlockSource`] traits from the [`zcash_client_backend`] crate. In
//! combination with [`zcash_client_backend`], it provides a full implementation of a SQLite-backed
//! client for the Zcash network.
//!
//! # Design
//!
//! The light client is built around two SQLite databases:
//!
//! - A cache database, used to inform the light client about new [`CompactBlock`]s. It is
//!   read-only within all light client APIs *except* for [`init_cache_database`] which
//!   can be used to initialize the database.
//!
//! - A data database, where the light client's state is stored. It is read-write within
//!   the light client APIs, and **assumed to be read-only outside these APIs**. Callers
//!   **MUST NOT** write to the database without using these APIs. Callers **MAY** read
//!   the database directly in order to extract information for display to users.
//!
//! ## Feature flags
#![doc = document_features::document_features!()]
//!
//! [`WalletRead`]: zcash_client_backend::data_api::WalletRead
//! [`WalletWrite`]: zcash_client_backend::data_api::WalletWrite
//! [`BlockSource`]: zcash_client_backend::data_api::chain::BlockSource
//! [`CompactBlock`]: zcash_client_backend::proto::compact_formats::CompactBlock
//! [`init_cache_database`]: crate::chain::init::init_cache_database

#![cfg_attr(docsrs, feature(doc_cfg))]
#![cfg_attr(docsrs, feature(doc_auto_cfg))]
// Catch documentation errors caused by code changes.
#![deny(rustdoc::broken_intra_doc_links)]

use incrementalmerkletree::{Marking, Position, Retention};
use nonempty::NonEmpty;
use rusqlite::{self, Connection};
use secrecy::{ExposeSecret, SecretVec};
use shardtree::{error::ShardTreeError, ShardTree};
use std::{
    borrow::Borrow, collections::HashMap, convert::AsRef, fmt, num::NonZeroU32, ops::Range,
    path::Path, sync::Arc,
};
use subtle::ConditionallySelectable;
use tokio::sync::Mutex;
use tracing::{debug, trace, warn};

use zcash_client_backend::{
    address::UnifiedAddress,
    data_api::{
        self,
        chain::{BlockCache, BlockSource, ChainState, CommitmentTreeRoot},
        scanning::{ScanPriority, ScanRange},
        Account, AccountBirthday, AccountPurpose, AccountSource, BlockMetadata,
        DecryptedTransaction, InputSource, NullifierQuery, ScannedBlock, SeedRelevance,
        SentTransaction, SpendableNotes, TransactionDataRequest, WalletCommitmentTrees, WalletRead,
        WalletSummary, WalletWrite, SAPLING_SHARD_HEIGHT,
    },
    keys::{
        AddressGenerationError, UnifiedAddressRequest, UnifiedFullViewingKey, UnifiedSpendingKey,
    },
    proto::compact_formats::CompactBlock,
    wallet::{Note, NoteId, ReceivedNote, WalletTransparentOutput},
    ShieldedProtocol, TransferType,
};

use zcash_primitives::{
    block::BlockHash,
    consensus::{self, BlockHeight},
    memo::Memo,
    transaction::{components::amount::NonNegativeAmount, Transaction, TxId},
    zip32::{self, DiversifierIndex},
};
use zip32::fingerprint::SeedFingerprint;

use crate::{error::SqliteClientError, wallet::commitment_tree::SqliteShardStore};

#[cfg(any(feature = "test-dependencies", not(feature = "orchard")))]
use zcash_protocol::PoolType;

#[cfg(feature = "orchard")]
use {
    incrementalmerkletree::frontier::Frontier,
    shardtree::store::{Checkpoint, ShardStore},
    std::collections::BTreeMap,
    zcash_client_backend::data_api::ORCHARD_SHARD_HEIGHT,
};

#[cfg(feature = "transparent-inputs")]
use {
    zcash_client_backend::wallet::TransparentAddressMetadata,
    zcash_keys::encoding::AddressCodec,
    zcash_primitives::{legacy::TransparentAddress, transaction::components::OutPoint},
};

#[cfg(feature = "multicore")]
use maybe_rayon::{
    prelude::{IndexedParallelIterator, ParallelIterator},
    slice::ParallelSliceMut,
};

#[cfg(any(test, feature = "test-dependencies"))]
use zcash_client_backend::data_api::testing::TransactionSummary;

/// `maybe-rayon` doesn't provide this as a fallback, so we have to.
#[cfg(not(feature = "multicore"))]
trait ParallelSliceMut<T> {
    fn par_chunks_mut(&mut self, chunk_size: usize) -> std::slice::ChunksMut<'_, T>;
}
#[cfg(not(feature = "multicore"))]
impl<T> ParallelSliceMut<T> for [T] {
    fn par_chunks_mut(&mut self, chunk_size: usize) -> std::slice::ChunksMut<'_, T> {
        self.chunks_mut(chunk_size)
    }
}

#[cfg(feature = "unstable")]
use {
    crate::chain::{fsblockdb_with_blocks, BlockMeta},
    prost::Message,
    std::path::PathBuf,
    std::{fs, io, io::Write},
};

pub mod chain;
pub mod error;
pub mod wallet;
use wallet::{
    commitment_tree::{self, put_shard_roots},
    SubtreeScanProgress,
};

#[cfg(test)]
mod testing;

/// The maximum number of blocks the wallet is allowed to rewind. This is
/// consistent with the bound in zcashd, and allows block data deeper than
/// this delta from the chain tip to be pruned.
pub(crate) const PRUNING_DEPTH: u32 = 100;

/// The number of blocks to verify ahead when the chain tip is updated.
pub(crate) const VERIFY_LOOKAHEAD: u32 = 10;

pub(crate) const SAPLING_TABLES_PREFIX: &str = "sapling";

#[cfg(feature = "orchard")]
pub(crate) const ORCHARD_TABLES_PREFIX: &str = "orchard";

#[cfg(not(feature = "orchard"))]
pub(crate) const UA_ORCHARD: bool = false;
#[cfg(feature = "orchard")]
pub(crate) const UA_ORCHARD: bool = true;

#[cfg(not(feature = "transparent-inputs"))]
pub(crate) const UA_TRANSPARENT: bool = false;
#[cfg(feature = "transparent-inputs")]
pub(crate) const UA_TRANSPARENT: bool = true;

pub(crate) const DEFAULT_UA_REQUEST: UnifiedAddressRequest =
    UnifiedAddressRequest::unsafe_new(UA_ORCHARD, true, UA_TRANSPARENT);

/// The ID type for accounts.
#[derive(Debug, Copy, Clone, PartialEq, Eq, Hash, Default)]
pub struct AccountId(u32);

impl ConditionallySelectable for AccountId {
    fn conditional_select(a: &Self, b: &Self, choice: subtle::Choice) -> Self {
        AccountId(ConditionallySelectable::conditional_select(
            &a.0, &b.0, choice,
        ))
    }
}

/// An opaque type for received note identifiers.
#[derive(Debug, Copy, Clone, PartialEq, Eq, PartialOrd, Ord)]
pub struct ReceivedNoteId(pub(crate) ShieldedProtocol, pub(crate) i64);

impl fmt::Display for ReceivedNoteId {
    fn fmt(&self, f: &mut fmt::Formatter) -> fmt::Result {
        match self {
            ReceivedNoteId(protocol, id) => write!(f, "Received {:?} Note: {}", protocol, id),
        }
    }
}

/// A newtype wrapper for sqlite primary key values for the utxos table.
#[derive(Debug, Copy, Clone, PartialEq, Eq)]
pub struct UtxoId(pub i64);

/// A newtype wrapper for sqlite primary key values for the transactions table.
#[derive(Debug, Copy, Clone, PartialEq, Eq)]
struct TxRef(pub i64);

/// A wrapper for the SQLite connection to the wallet database.
pub struct WalletDb<C, P> {
    conn: C,
    params: P,
}

/// A wrapper for a SQLite transaction affecting the wallet database.
pub struct SqlTransaction<'conn>(pub(crate) &'conn rusqlite::Transaction<'conn>);

impl Borrow<rusqlite::Connection> for SqlTransaction<'_> {
    fn borrow(&self) -> &rusqlite::Connection {
        self.0
    }
}

impl<P: consensus::Parameters + Clone> WalletDb<Connection, P> {
    /// Construct a connection to the wallet database stored at the specified path.
    pub fn for_path<F: AsRef<Path>>(path: F, params: P) -> Result<Self, rusqlite::Error> {
        Connection::open(path).and_then(move |conn| {
            rusqlite::vtab::array::load_module(&conn)?;
            Ok(WalletDb { conn, params })
        })
    }

    pub fn transactionally<F, A, E: From<rusqlite::Error>>(&mut self, f: F) -> Result<A, E>
    where
        F: FnOnce(&mut WalletDb<SqlTransaction<'_>, P>) -> Result<A, E>,
    {
        let tx = self.conn.transaction()?;
        let mut wdb = WalletDb {
            conn: SqlTransaction(&tx),
            params: self.params.clone(),
        };
        let result = f(&mut wdb)?;
        tx.commit()?;
        Ok(result)
    }
}

impl<C: Borrow<rusqlite::Connection>, P: consensus::Parameters> InputSource for WalletDb<C, P> {
    type Error = SqliteClientError;
    type NoteRef = ReceivedNoteId;
    type AccountId = AccountId;

    fn get_spendable_note(
        &self,
        txid: &TxId,
        protocol: ShieldedProtocol,
        index: u32,
    ) -> Result<Option<ReceivedNote<Self::NoteRef, Note>>, Self::Error> {
        match protocol {
            ShieldedProtocol::Sapling => wallet::sapling::get_spendable_sapling_note(
                self.conn.borrow(),
                &self.params,
                txid,
                index,
            )
            .map(|opt| opt.map(|n| n.map_note(Note::Sapling))),
            ShieldedProtocol::Orchard => {
                #[cfg(feature = "orchard")]
                return wallet::orchard::get_spendable_orchard_note(
                    self.conn.borrow(),
                    &self.params,
                    txid,
                    index,
                )
                .map(|opt| opt.map(|n| n.map_note(Note::Orchard)));

                #[cfg(not(feature = "orchard"))]
                return Err(SqliteClientError::UnsupportedPoolType(PoolType::ORCHARD));
            }
        }
    }

    fn select_spendable_notes(
        &self,
        account: AccountId,
        target_value: NonNegativeAmount,
        sources: &[ShieldedProtocol],
        anchor_height: BlockHeight,
        exclude: &[Self::NoteRef],
    ) -> Result<SpendableNotes<Self::NoteRef>, Self::Error> {
        Ok(SpendableNotes::new(
            if sources.contains(&ShieldedProtocol::Sapling) {
                wallet::sapling::select_spendable_sapling_notes(
                    self.conn.borrow(),
                    &self.params,
                    account,
                    target_value,
                    anchor_height,
                    exclude,
                )?
            } else {
                vec![]
            },
            #[cfg(feature = "orchard")]
            if sources.contains(&ShieldedProtocol::Orchard) {
                wallet::orchard::select_spendable_orchard_notes(
                    self.conn.borrow(),
                    &self.params,
                    account,
                    target_value,
                    anchor_height,
                    exclude,
                )?
            } else {
                vec![]
            },
        ))
    }

    #[cfg(feature = "transparent-inputs")]
    fn get_unspent_transparent_output(
        &self,
        outpoint: &OutPoint,
    ) -> Result<Option<WalletTransparentOutput>, Self::Error> {
        wallet::transparent::get_wallet_transparent_output(self.conn.borrow(), outpoint, false)
    }

    #[cfg(feature = "transparent-inputs")]
    fn get_spendable_transparent_outputs(
        &self,
        address: &TransparentAddress,
        target_height: BlockHeight,
        min_confirmations: u32,
    ) -> Result<Vec<WalletTransparentOutput>, Self::Error> {
        wallet::transparent::get_spendable_transparent_outputs(
            self.conn.borrow(),
            &self.params,
            address,
            target_height,
            min_confirmations,
        )
    }
}

impl<C: Borrow<rusqlite::Connection>, P: consensus::Parameters> WalletRead for WalletDb<C, P> {
    type Error = SqliteClientError;
    type AccountId = AccountId;
    type Account = wallet::Account;

    fn get_account_ids(&self) -> Result<Vec<AccountId>, Self::Error> {
        Ok(wallet::get_account_ids(self.conn.borrow())?)
    }

    fn get_account(
        &self,
        account_id: Self::AccountId,
    ) -> Result<Option<Self::Account>, Self::Error> {
        wallet::get_account(self.conn.borrow(), &self.params, account_id)
    }

    fn get_derived_account(
        &self,
        seed: &SeedFingerprint,
        account_id: zip32::AccountId,
    ) -> Result<Option<Self::Account>, Self::Error> {
        wallet::get_derived_account(self.conn.borrow(), &self.params, seed, account_id)
    }

    fn validate_seed(
        &self,
        account_id: Self::AccountId,
        seed: &SecretVec<u8>,
    ) -> Result<bool, Self::Error> {
        if let Some(account) = self.get_account(account_id)? {
            if let AccountSource::Derived {
                seed_fingerprint,
                account_index,
            } = account.source()
            {
                wallet::seed_matches_derived_account(
                    &self.params,
                    seed,
                    &seed_fingerprint,
                    account_index,
                    &account.uivk(),
                )
            } else {
                Err(SqliteClientError::UnknownZip32Derivation)
            }
        } else {
            // Missing account is documented to return false.
            Ok(false)
        }
    }

    fn seed_relevance_to_derived_accounts(
        &self,
        seed: &SecretVec<u8>,
    ) -> Result<SeedRelevance<Self::AccountId>, Self::Error> {
        let mut has_accounts = false;
        let mut has_derived = false;
        let mut relevant_account_ids = vec![];

        for account_id in self.get_account_ids()? {
            has_accounts = true;
            let account = self.get_account(account_id)?.expect("account ID exists");

            // If the account is imported, the seed _might_ be relevant, but the only
            // way we could determine that is by brute-forcing the ZIP 32 account
            // index space, which we're not going to do. The method name indicates to
            // the caller that we only check derived accounts.
            if let AccountSource::Derived {
                seed_fingerprint,
                account_index,
            } = account.source()
            {
                has_derived = true;

                if wallet::seed_matches_derived_account(
                    &self.params,
                    seed,
                    &seed_fingerprint,
                    account_index,
                    &account.uivk(),
                )? {
                    // The seed is relevant to this account.
                    relevant_account_ids.push(account_id);
                }
            }
        }

        Ok(
            if let Some(account_ids) = NonEmpty::from_vec(relevant_account_ids) {
                SeedRelevance::Relevant { account_ids }
            } else if has_derived {
                SeedRelevance::NotRelevant
            } else if has_accounts {
                SeedRelevance::NoDerivedAccounts
            } else {
                SeedRelevance::NoAccounts
            },
        )
    }

    fn get_account_for_ufvk(
        &self,
        ufvk: &UnifiedFullViewingKey,
    ) -> Result<Option<Self::Account>, Self::Error> {
        wallet::get_account_for_ufvk(self.conn.borrow(), &self.params, ufvk)
    }

    fn get_current_address(
        &self,
        account: AccountId,
    ) -> Result<Option<UnifiedAddress>, Self::Error> {
        wallet::get_current_address(self.conn.borrow(), &self.params, account)
            .map(|res| res.map(|(addr, _)| addr))
    }

    fn get_account_birthday(&self, account: AccountId) -> Result<BlockHeight, Self::Error> {
        wallet::account_birthday(self.conn.borrow(), account).map_err(SqliteClientError::from)
    }

    fn get_wallet_birthday(&self) -> Result<Option<BlockHeight>, Self::Error> {
        wallet::wallet_birthday(self.conn.borrow()).map_err(SqliteClientError::from)
    }

    fn get_wallet_summary(
        &self,
        min_confirmations: u32,
    ) -> Result<Option<WalletSummary<Self::AccountId>>, Self::Error> {
        // This will return a runtime error if we call `get_wallet_summary` from two
        // threads at the same time, as transactions cannot nest.
        wallet::get_wallet_summary(
            &self.conn.borrow().unchecked_transaction()?,
            &self.params,
            min_confirmations,
            &SubtreeScanProgress,
        )
    }

    fn chain_height(&self) -> Result<Option<BlockHeight>, Self::Error> {
        wallet::chain_tip_height(self.conn.borrow()).map_err(SqliteClientError::from)
    }

    fn get_block_hash(&self, block_height: BlockHeight) -> Result<Option<BlockHash>, Self::Error> {
        wallet::get_block_hash(self.conn.borrow(), block_height).map_err(SqliteClientError::from)
    }

    fn block_metadata(&self, height: BlockHeight) -> Result<Option<BlockMetadata>, Self::Error> {
        wallet::block_metadata(self.conn.borrow(), &self.params, height)
    }

    fn block_fully_scanned(&self) -> Result<Option<BlockMetadata>, Self::Error> {
        wallet::block_fully_scanned(self.conn.borrow(), &self.params)
    }

    fn get_max_height_hash(&self) -> Result<Option<(BlockHeight, BlockHash)>, Self::Error> {
        wallet::get_max_height_hash(self.conn.borrow()).map_err(SqliteClientError::from)
    }

    fn block_max_scanned(&self) -> Result<Option<BlockMetadata>, Self::Error> {
        wallet::block_max_scanned(self.conn.borrow(), &self.params)
    }

    fn suggest_scan_ranges(&self) -> Result<Vec<ScanRange>, Self::Error> {
        wallet::scanning::suggest_scan_ranges(self.conn.borrow(), ScanPriority::Historic)
            .map_err(SqliteClientError::from)
    }

    fn get_target_and_anchor_heights(
        &self,
        min_confirmations: NonZeroU32,
    ) -> Result<Option<(BlockHeight, BlockHeight)>, Self::Error> {
        wallet::get_target_and_anchor_heights(self.conn.borrow(), min_confirmations)
            .map_err(SqliteClientError::from)
    }

    fn get_min_unspent_height(&self) -> Result<Option<BlockHeight>, Self::Error> {
        wallet::get_min_unspent_height(self.conn.borrow()).map_err(SqliteClientError::from)
    }

    fn get_tx_height(&self, txid: TxId) -> Result<Option<BlockHeight>, Self::Error> {
        wallet::get_tx_height(self.conn.borrow(), txid).map_err(SqliteClientError::from)
    }

    fn get_unified_full_viewing_keys(
        &self,
    ) -> Result<HashMap<AccountId, UnifiedFullViewingKey>, Self::Error> {
        wallet::get_unified_full_viewing_keys(self.conn.borrow(), &self.params)
    }

    fn get_memo(&self, note_id: NoteId) -> Result<Option<Memo>, Self::Error> {
        let sent_memo = wallet::get_sent_memo(self.conn.borrow(), note_id)?;
        if sent_memo.is_some() {
            Ok(sent_memo)
        } else {
            wallet::get_received_memo(self.conn.borrow(), note_id)
        }
    }

    fn get_transaction(&self, txid: TxId) -> Result<Option<Transaction>, Self::Error> {
        wallet::get_transaction(self.conn.borrow(), &self.params, txid)
            .map(|res| res.map(|(_, tx)| tx))
    }

    fn get_sapling_nullifiers(
        &self,
        query: NullifierQuery,
    ) -> Result<Vec<(AccountId, sapling::Nullifier)>, Self::Error> {
        wallet::sapling::get_sapling_nullifiers(self.conn.borrow(), query)
    }

    #[cfg(feature = "orchard")]
    fn get_orchard_nullifiers(
        &self,
        query: NullifierQuery,
    ) -> Result<Vec<(AccountId, orchard::note::Nullifier)>, Self::Error> {
        wallet::orchard::get_orchard_nullifiers(self.conn.borrow(), query)
    }

    #[cfg(feature = "transparent-inputs")]
    fn get_transparent_receivers(
        &self,
        account: AccountId,
    ) -> Result<HashMap<TransparentAddress, Option<TransparentAddressMetadata>>, Self::Error> {
        wallet::transparent::get_transparent_receivers(self.conn.borrow(), &self.params, account)
    }

    #[cfg(feature = "transparent-inputs")]
    fn get_transparent_balances(
        &self,
        account: AccountId,
        max_height: BlockHeight,
    ) -> Result<HashMap<TransparentAddress, NonNegativeAmount>, Self::Error> {
        wallet::transparent::get_transparent_balances(
            self.conn.borrow(),
            &self.params,
            account,
            max_height,
        )
    }

    #[cfg(feature = "transparent-inputs")]
    fn get_transparent_address_metadata(
        &self,
        account: Self::AccountId,
        address: &TransparentAddress,
    ) -> Result<Option<TransparentAddressMetadata>, Self::Error> {
        wallet::transparent::get_transparent_address_metadata(
            self.conn.borrow(),
            &self.params,
            account,
            address,
        )
    }

    #[cfg(feature = "transparent-inputs")]
    fn get_known_ephemeral_addresses(
        &self,
        account: Self::AccountId,
        index_range: Option<Range<u32>>,
    ) -> Result<Vec<(TransparentAddress, TransparentAddressMetadata)>, Self::Error> {
        wallet::transparent::ephemeral::get_known_ephemeral_addresses(
            self.conn.borrow(),
            &self.params,
            account,
            index_range,
        )
    }

    #[cfg(feature = "transparent-inputs")]
    fn find_account_for_ephemeral_address(
        &self,
        address: &TransparentAddress,
    ) -> Result<Option<Self::AccountId>, Self::Error> {
        wallet::transparent::ephemeral::find_account_for_ephemeral_address_str(
            self.conn.borrow(),
            &address.encode(&self.params),
        )
    }

    fn transaction_data_requests(&self) -> Result<Vec<TransactionDataRequest>, Self::Error> {
        let iter = wallet::transaction_data_requests(self.conn.borrow())?.into_iter();

        #[cfg(feature = "transparent-inputs")]
        let iter = iter.chain(
            wallet::transparent::transaction_data_requests(self.conn.borrow(), &self.params)?
                .into_iter(),
        );

        Ok(iter.collect())
    }

    #[cfg(any(test, feature = "test-dependencies"))]
    fn get_tx_history(&self) -> Result<Vec<TransactionSummary<Self::AccountId>>, Self::Error> {
        wallet::testing::get_tx_history(self.conn.borrow())
    }

    #[cfg(any(test, feature = "test-dependencies"))]
    fn get_sent_note_ids(
        &self,
        txid: &TxId,
        protocol: ShieldedProtocol,
    ) -> Result<Vec<NoteId>, Self::Error> {
        use crate::wallet::pool_code;
        use rusqlite::named_params;

        let mut stmt_sent_notes = self.conn.borrow().prepare(
            "SELECT output_index
             FROM sent_notes
             JOIN transactions ON transactions.id_tx = sent_notes.tx
             WHERE transactions.txid = :txid
             AND sent_notes.output_pool = :pool_code",
        )?;

        stmt_sent_notes
            .query(named_params![":txid": txid.as_ref(), ":pool_code": pool_code(PoolType::Shielded(protocol))])
            .unwrap()
            .mapped(|row| Ok(NoteId::new(*txid, protocol, row.get(0)?)))
            .collect::<Result<Vec<_>, _>>()
            .map_err(SqliteClientError::from)
    }
}

impl<P: consensus::Parameters> WalletWrite for WalletDb<rusqlite::Connection, P> {
    type UtxoRef = UtxoId;

    fn create_account(
        &mut self,
        seed: &SecretVec<u8>,
        birthday: &AccountBirthday,
    ) -> Result<(AccountId, UnifiedSpendingKey), Self::Error> {
        self.transactionally(|wdb| {
            let seed_fingerprint =
                SeedFingerprint::from_seed(seed.expose_secret()).ok_or_else(|| {
                    SqliteClientError::BadAccountData(
                        "Seed must be between 32 and 252 bytes in length.".to_owned(),
                    )
                })?;
            let account_index = wallet::max_zip32_account_index(wdb.conn.0, &seed_fingerprint)?
                .map(|a| a.next().ok_or(SqliteClientError::AccountIdOutOfRange))
                .transpose()?
                .unwrap_or(zip32::AccountId::ZERO);

            let usk =
                UnifiedSpendingKey::from_seed(&wdb.params, seed.expose_secret(), account_index)
                    .map_err(|_| SqliteClientError::KeyDerivationError(account_index))?;
            let ufvk = usk.to_unified_full_viewing_key();

            let account = wallet::add_account(
                wdb.conn.0,
                &wdb.params,
                AccountSource::Derived {
                    seed_fingerprint,
                    account_index,
                },
                wallet::ViewingKey::Full(Box::new(ufvk)),
                birthday,
            )?;

            Ok((account.id(), usk))
        })
    }

    fn import_account_hd(
        &mut self,
        seed: &SecretVec<u8>,
        account_index: zip32::AccountId,
        birthday: &AccountBirthday,
    ) -> Result<(Self::Account, UnifiedSpendingKey), Self::Error> {
        self.transactionally(|wdb| {
            let seed_fingerprint =
                SeedFingerprint::from_seed(seed.expose_secret()).ok_or_else(|| {
                    SqliteClientError::BadAccountData(
                        "Seed must be between 32 and 252 bytes in length.".to_owned(),
                    )
                })?;

            let usk =
                UnifiedSpendingKey::from_seed(&wdb.params, seed.expose_secret(), account_index)
                    .map_err(|_| SqliteClientError::KeyDerivationError(account_index))?;
            let ufvk = usk.to_unified_full_viewing_key();

            let account = wallet::add_account(
                wdb.conn.0,
                &wdb.params,
                AccountSource::Derived {
                    seed_fingerprint,
                    account_index,
                },
                wallet::ViewingKey::Full(Box::new(ufvk)),
                birthday,
            )?;

            Ok((account, usk))
        })
    }

    fn import_account_ufvk(
        &mut self,
        ufvk: &UnifiedFullViewingKey,
        birthday: &AccountBirthday,
        purpose: AccountPurpose,
    ) -> Result<Self::Account, Self::Error> {
        self.transactionally(|wdb| {
            wallet::add_account(
                wdb.conn.0,
                &wdb.params,
                AccountSource::Imported { purpose },
                wallet::ViewingKey::Full(Box::new(ufvk.to_owned())),
                birthday,
            )
        })
    }

    fn get_next_available_address(
        &mut self,
        account: AccountId,
        request: UnifiedAddressRequest,
    ) -> Result<Option<UnifiedAddress>, Self::Error> {
        self.transactionally(
            |wdb| match wdb.get_unified_full_viewing_keys()?.get(&account) {
                Some(ufvk) => {
                    let search_from =
                        match wallet::get_current_address(wdb.conn.0, &wdb.params, account)? {
                            Some((_, mut last_diversifier_index)) => {
                                last_diversifier_index.increment().map_err(|_| {
                                    AddressGenerationError::DiversifierSpaceExhausted
                                })?;
                                last_diversifier_index
                            }
                            None => DiversifierIndex::default(),
                        };

                    let (addr, diversifier_index) = ufvk.find_address(search_from, request)?;

                    wallet::insert_address(
                        wdb.conn.0,
                        &wdb.params,
                        account,
                        diversifier_index,
                        &addr,
                    )?;

                    Ok(Some(addr))
                }
                None => Ok(None),
            },
        )
    }

    fn update_chain_tip(&mut self, tip_height: BlockHeight) -> Result<(), Self::Error> {
        let tx = self.conn.transaction()?;
        wallet::scanning::update_chain_tip(&tx, &self.params, tip_height)?;
        tx.commit()?;
        Ok(())
    }

    #[tracing::instrument(skip_all, fields(height = blocks.first().map(|b| u32::from(b.height())), count = blocks.len()))]
    #[allow(clippy::type_complexity)]
    fn put_blocks(
        &mut self,
        from_state: &ChainState,
        blocks: Vec<ScannedBlock<Self::AccountId>>,
    ) -> Result<(), Self::Error> {
        struct BlockPositions {
            height: BlockHeight,
            sapling_start_position: Position,
            #[cfg(feature = "orchard")]
            orchard_start_position: Position,
        }

        self.transactionally(|wdb| {
            let start_positions = blocks.first().map(|block| BlockPositions {
                height: block.height(),
                sapling_start_position: Position::from(
                    u64::from(block.sapling().final_tree_size())
                        - u64::try_from(block.sapling().commitments().len()).unwrap(),
                ),
                #[cfg(feature = "orchard")]
                orchard_start_position: Position::from(
                    u64::from(block.orchard().final_tree_size())
                        - u64::try_from(block.orchard().commitments().len()).unwrap(),
                ),
            });
            let mut sapling_commitments = vec![];
            #[cfg(feature = "orchard")]
            let mut orchard_commitments = vec![];
            let mut last_scanned_height = None;
            let mut note_positions = vec![];
            for block in blocks.into_iter() {
                if last_scanned_height
                    .iter()
                    .any(|prev| block.height() != *prev + 1)
                {
                    return Err(SqliteClientError::NonSequentialBlocks);
                }

                // Insert the block into the database.
                wallet::put_block(
                    wdb.conn.0,
                    block.height(),
                    block.block_hash(),
                    block.block_time(),
                    block.sapling().final_tree_size(),
                    block.sapling().commitments().len().try_into().unwrap(),
                    #[cfg(feature = "orchard")]
                    block.orchard().final_tree_size(),
                    #[cfg(feature = "orchard")]
                    block.orchard().commitments().len().try_into().unwrap(),
                )?;

                for tx in block.transactions() {
                    let tx_row = wallet::put_tx_meta(wdb.conn.0, tx, block.height())?;
                    wallet::queue_tx_retrieval(wdb.conn.0, std::iter::once(tx.txid()), None)?;

                    // Mark notes as spent and remove them from the scanning cache
                    for spend in tx.sapling_spends() {
                        wallet::sapling::mark_sapling_note_spent(wdb.conn.0, tx_row, spend.nf())?;
                    }
                    #[cfg(feature = "orchard")]
                    for spend in tx.orchard_spends() {
                        wallet::orchard::mark_orchard_note_spent(wdb.conn.0, tx_row, spend.nf())?;
                    }

                    for output in tx.sapling_outputs() {
                        // Check whether this note was spent in a later block range that
                        // we previously scanned.
                        let spent_in = output
                            .nf()
                            .map(|nf| {
                                wallet::query_nullifier_map(
                                    wdb.conn.0,
                                    ShieldedProtocol::Sapling,
                                    nf,
                                )
                            })
                            .transpose()?
                            .flatten();

                        wallet::sapling::put_received_note(wdb.conn.0, output, tx_row, spent_in)?;
                    }
                    #[cfg(feature = "orchard")]
                    for output in tx.orchard_outputs() {
                        // Check whether this note was spent in a later block range that
                        // we previously scanned.
                        let spent_in = output
                            .nf()
                            .map(|nf| {
                                wallet::query_nullifier_map(
                                    wdb.conn.0,
                                    ShieldedProtocol::Orchard,
                                    &nf.to_bytes(),
                                )
                            })
                            .transpose()?
                            .flatten();

                        wallet::orchard::put_received_note(wdb.conn.0, output, tx_row, spent_in)?;
                    }
                }

                // Insert the new nullifiers from this block into the nullifier map.
                wallet::insert_nullifier_map(
                    wdb.conn.0,
                    block.height(),
                    ShieldedProtocol::Sapling,
                    block.sapling().nullifier_map(),
                )?;
                #[cfg(feature = "orchard")]
                wallet::insert_nullifier_map(
                    wdb.conn.0,
                    block.height(),
                    ShieldedProtocol::Orchard,
                    &block
                        .orchard()
                        .nullifier_map()
                        .iter()
                        .map(|(txid, idx, nfs)| {
                            (*txid, *idx, nfs.iter().map(|nf| nf.to_bytes()).collect())
                        })
                        .collect::<Vec<_>>(),
                )?;

                note_positions.extend(block.transactions().iter().flat_map(|wtx| {
                    let iter = wtx.sapling_outputs().iter().map(|out| {
                        (
                            ShieldedProtocol::Sapling,
                            out.note_commitment_tree_position(),
                        )
                    });
                    #[cfg(feature = "orchard")]
                    let iter = iter.chain(wtx.orchard_outputs().iter().map(|out| {
                        (
                            ShieldedProtocol::Orchard,
                            out.note_commitment_tree_position(),
                        )
                    }));

                    iter
                }));

                last_scanned_height = Some(block.height());
                let block_commitments = block.into_commitments();
                trace!(
                    "Sapling commitments for {:?}: {:?}",
                    last_scanned_height,
                    block_commitments
                        .sapling
                        .iter()
                        .map(|(_, r)| *r)
                        .collect::<Vec<_>>()
                );
                #[cfg(feature = "orchard")]
                trace!(
                    "Orchard commitments for {:?}: {:?}",
                    last_scanned_height,
                    block_commitments
                        .orchard
                        .iter()
                        .map(|(_, r)| *r)
                        .collect::<Vec<_>>()
                );

                sapling_commitments.extend(block_commitments.sapling.into_iter().map(Some));
                #[cfg(feature = "orchard")]
                orchard_commitments.extend(block_commitments.orchard.into_iter().map(Some));
            }

            // Prune the nullifier map of entries we no longer need.
            if let Some(meta) = wdb.block_fully_scanned()? {
                wallet::prune_nullifier_map(
                    wdb.conn.0,
                    meta.block_height().saturating_sub(PRUNING_DEPTH),
                )?;
            }

            // We will have a start position and a last scanned height in all cases where
            // `blocks` is non-empty.
            if let Some((start_positions, last_scanned_height)) =
                start_positions.zip(last_scanned_height)
            {
                // Create subtrees from the note commitments in parallel.
                const CHUNK_SIZE: usize = 1024;
                let sapling_subtrees = sapling_commitments
                    .par_chunks_mut(CHUNK_SIZE)
                    .enumerate()
                    .filter_map(|(i, chunk)| {
                        let start =
                            start_positions.sapling_start_position + (i * CHUNK_SIZE) as u64;
                        let end = start + chunk.len() as u64;

                        shardtree::LocatedTree::from_iter(
                            start..end,
                            SAPLING_SHARD_HEIGHT.into(),
                            chunk.iter_mut().map(|n| n.take().expect("always Some")),
                        )
                    })
                    .map(|res| (res.subtree, res.checkpoints))
                    .collect::<Vec<_>>();

                #[cfg(feature = "orchard")]
                let orchard_subtrees = orchard_commitments
                    .par_chunks_mut(CHUNK_SIZE)
                    .enumerate()
                    .filter_map(|(i, chunk)| {
                        let start =
                            start_positions.orchard_start_position + (i * CHUNK_SIZE) as u64;
                        let end = start + chunk.len() as u64;

                        shardtree::LocatedTree::from_iter(
                            start..end,
                            ORCHARD_SHARD_HEIGHT.into(),
                            chunk.iter_mut().map(|n| n.take().expect("always Some")),
                        )
                    })
                    .map(|res| (res.subtree, res.checkpoints))
                    .collect::<Vec<_>>();

                // Collect the complete set of Sapling checkpoints
                #[cfg(feature = "orchard")]
                let sapling_checkpoint_positions: BTreeMap<BlockHeight, Position> =
                    sapling_subtrees
                        .iter()
                        .flat_map(|(_, checkpoints)| checkpoints.iter())
                        .map(|(k, v)| (*k, *v))
                        .collect();

                #[cfg(feature = "orchard")]
                let orchard_checkpoint_positions: BTreeMap<BlockHeight, Position> =
                    orchard_subtrees
                        .iter()
                        .flat_map(|(_, checkpoints)| checkpoints.iter())
                        .map(|(k, v)| (*k, *v))
                        .collect();

                #[cfg(feature = "orchard")]
                fn ensure_checkpoints<
                    'a,
                    H,
                    I: Iterator<Item = &'a BlockHeight>,
                    const DEPTH: u8,
                >(
                    // An iterator of checkpoints heights for which we wish to ensure that
                    // checkpoints exists.
                    ensure_heights: I,
                    // The map of checkpoint positions from which we will draw note commitment tree
                    // position information for the newly created checkpoints.
                    existing_checkpoint_positions: &BTreeMap<BlockHeight, Position>,
                    // The frontier whose position will be used for an inserted checkpoint when
                    // there is no preceding checkpoint in existing_checkpoint_positions.
                    state_final_tree: &Frontier<H, DEPTH>,
                ) -> Vec<(BlockHeight, Checkpoint)> {
                    ensure_heights
                        .flat_map(|ensure_height| {
                            existing_checkpoint_positions
                                .range::<BlockHeight, _>(..=*ensure_height)
                                .last()
                                .map_or_else(
                                    || {
                                        Some((
                                            *ensure_height,
                                            state_final_tree
                                                .value()
                                                .map_or_else(Checkpoint::tree_empty, |t| {
                                                    Checkpoint::at_position(t.position())
                                                }),
                                        ))
                                    },
                                    |(existing_checkpoint_height, position)| {
                                        if *existing_checkpoint_height < *ensure_height {
                                            Some((
                                                *ensure_height,
                                                Checkpoint::at_position(*position),
                                            ))
                                        } else {
                                            // The checkpoint already exists, so we don't need to
                                            // do anything.
                                            None
                                        }
                                    },
                                )
                                .into_iter()
                        })
                        .collect::<Vec<_>>()
                }

                #[cfg(feature = "orchard")]
                let (missing_sapling_checkpoints, missing_orchard_checkpoints) = (
                    ensure_checkpoints(
                        orchard_checkpoint_positions.keys(),
                        &sapling_checkpoint_positions,
                        from_state.final_sapling_tree(),
                    ),
                    ensure_checkpoints(
                        sapling_checkpoint_positions.keys(),
                        &orchard_checkpoint_positions,
                        from_state.final_orchard_tree(),
                    ),
                );

                // Update the Sapling note commitment tree with all newly read note commitments
                {
                    let mut sapling_subtrees_iter = sapling_subtrees.into_iter();
                    wdb.with_sapling_tree_mut::<_, _, Self::Error>(|sapling_tree| {
                        debug!(
                            "Sapling initial tree size at {:?}: {:?}",
                            from_state.block_height(),
                            from_state.final_sapling_tree().tree_size()
                        );
                        sapling_tree.insert_frontier(
                            from_state.final_sapling_tree().clone(),
                            Retention::Checkpoint {
                                id: from_state.block_height(),
                                marking: Marking::Reference,
                            },
                        )?;

                        for (tree, checkpoints) in &mut sapling_subtrees_iter {
                            sapling_tree.insert_tree(tree, checkpoints)?;
                        }

                        // Ensure we have a Sapling checkpoint for each checkpointed Orchard block height.
                        // We skip all checkpoints below the minimum retained checkpoint in the
                        // Sapling tree, because branches below this height may be pruned.
                        #[cfg(feature = "orchard")]
                        {
                            let min_checkpoint_height = sapling_tree
                                .store()
                                .min_checkpoint_id()
                                .map_err(ShardTreeError::Storage)?
                                .expect(
                                    "At least one checkpoint was inserted (by insert_frontier)",
                                );

                            for (height, checkpoint) in &missing_sapling_checkpoints {
                                if *height > min_checkpoint_height {
                                    sapling_tree
                                        .store_mut()
                                        .add_checkpoint(*height, checkpoint.clone())
                                        .map_err(ShardTreeError::Storage)?;
                                }
                            }
                        }

                        Ok(())
                    })?;
                }

                // Update the Orchard note commitment tree with all newly read note commitments
                #[cfg(feature = "orchard")]
                {
                    let mut orchard_subtrees = orchard_subtrees.into_iter();
                    wdb.with_orchard_tree_mut::<_, _, Self::Error>(|orchard_tree| {
                        debug!(
                            "Orchard initial tree size at {:?}: {:?}",
                            from_state.block_height(),
                            from_state.final_orchard_tree().tree_size()
                        );
                        orchard_tree.insert_frontier(
                            from_state.final_orchard_tree().clone(),
                            Retention::Checkpoint {
                                id: from_state.block_height(),
                                marking: Marking::Reference,
                            },
                        )?;

                        for (tree, checkpoints) in &mut orchard_subtrees {
                            orchard_tree.insert_tree(tree, checkpoints)?;
                        }

                        // Ensure we have an Orchard checkpoint for each checkpointed Sapling block height.
                        // We skip all checkpoints below the minimum retained checkpoint in the
                        // Orchard tree, because branches below this height may be pruned.
                        {
                            let min_checkpoint_height = orchard_tree
                                .store()
                                .min_checkpoint_id()
                                .map_err(ShardTreeError::Storage)?
                                .expect(
                                    "At least one checkpoint was inserted (by insert_frontier)",
                                );

                            for (height, checkpoint) in &missing_orchard_checkpoints {
                                if *height > min_checkpoint_height {
                                    debug!(
                                        "Adding missing Orchard checkpoint for height: {:?}: {:?}",
                                        height,
                                        checkpoint.position()
                                    );
                                    orchard_tree
                                        .store_mut()
                                        .add_checkpoint(*height, checkpoint.clone())
                                        .map_err(ShardTreeError::Storage)?;
                                }
                            }
                        }
                        Ok(())
                    })?;
                }

                wallet::scanning::scan_complete(
                    wdb.conn.0,
                    &wdb.params,
                    Range {
                        start: start_positions.height,
                        end: last_scanned_height + 1,
                    },
                    &note_positions,
                )?;
            }

            Ok(())
        })
    }

    fn put_received_transparent_utxo(
        &mut self,
        _output: &WalletTransparentOutput,
    ) -> Result<Self::UtxoRef, Self::Error> {
        #[cfg(feature = "transparent-inputs")]
        return wallet::transparent::put_received_transparent_utxo(
            &self.conn,
            &self.params,
            _output,
        );

        #[cfg(not(feature = "transparent-inputs"))]
        panic!(
            "The wallet must be compiled with the transparent-inputs feature to use this method."
        );
    }

    fn store_decrypted_tx(
        &mut self,
        d_tx: DecryptedTransaction<AccountId>,
    ) -> Result<(), Self::Error> {
        self.transactionally(|wdb| wallet::store_decrypted_tx(wdb.conn.0, &wdb.params, d_tx))
    }

    fn store_transactions_to_be_sent(
        &mut self,
        transactions: &[SentTransaction<AccountId>],
    ) -> Result<(), Self::Error> {
        self.transactionally(|wdb| {
            for sent_tx in transactions {
                wallet::store_transaction_to_be_sent(wdb, sent_tx)?;
            }
            Ok(())
        })
    }

    fn truncate_to_height(&mut self, block_height: BlockHeight) -> Result<(), Self::Error> {
        self.transactionally(|wdb| {
            wallet::truncate_to_height(wdb.conn.0, &wdb.params, block_height)
        })
    }

    #[cfg(feature = "transparent-inputs")]
    fn reserve_next_n_ephemeral_addresses(
        &mut self,
        account_id: Self::AccountId,
        n: usize,
    ) -> Result<Vec<(TransparentAddress, TransparentAddressMetadata)>, Self::Error> {
        self.transactionally(|wdb| {
            wallet::transparent::ephemeral::reserve_next_n_ephemeral_addresses(
                wdb.conn.0,
                &wdb.params,
                account_id,
                n,
            )
        })
    }

    fn set_transaction_status(
        &mut self,
        txid: TxId,
        status: data_api::TransactionStatus,
    ) -> Result<(), Self::Error> {
        self.transactionally(|wdb| wallet::set_transaction_status(wdb.conn.0, txid, status))
    }
}

impl<P: consensus::Parameters> WalletCommitmentTrees for WalletDb<rusqlite::Connection, P> {
    type Error = commitment_tree::Error;
    type SaplingShardStore<'a> =
        SqliteShardStore<&'a rusqlite::Transaction<'a>, sapling::Node, SAPLING_SHARD_HEIGHT>;

    fn with_sapling_tree_mut<F, A, E>(&mut self, mut callback: F) -> Result<A, E>
    where
        for<'a> F: FnMut(
            &'a mut ShardTree<
                Self::SaplingShardStore<'a>,
                { sapling::NOTE_COMMITMENT_TREE_DEPTH },
                SAPLING_SHARD_HEIGHT,
            >,
        ) -> Result<A, E>,
        E: From<ShardTreeError<Self::Error>>,
    {
        let tx = self
            .conn
            .transaction()
            .map_err(|e| ShardTreeError::Storage(commitment_tree::Error::Query(e)))?;
        let shard_store = SqliteShardStore::from_connection(&tx, SAPLING_TABLES_PREFIX)
            .map_err(|e| ShardTreeError::Storage(commitment_tree::Error::Query(e)))?;
        let result = {
            let mut shardtree = ShardTree::new(shard_store, PRUNING_DEPTH.try_into().unwrap());
            callback(&mut shardtree)?
        };

        tx.commit()
            .map_err(|e| ShardTreeError::Storage(commitment_tree::Error::Query(e)))?;
        Ok(result)
    }

    fn put_sapling_subtree_roots(
        &mut self,
        start_index: u64,
        roots: &[CommitmentTreeRoot<sapling::Node>],
    ) -> Result<(), ShardTreeError<Self::Error>> {
        let tx = self
            .conn
            .transaction()
            .map_err(|e| ShardTreeError::Storage(commitment_tree::Error::Query(e)))?;
        put_shard_roots::<_, { sapling::NOTE_COMMITMENT_TREE_DEPTH }, SAPLING_SHARD_HEIGHT>(
            &tx,
            SAPLING_TABLES_PREFIX,
            start_index,
            roots,
        )?;
        tx.commit()
            .map_err(|e| ShardTreeError::Storage(commitment_tree::Error::Query(e)))?;
        Ok(())
    }

    #[cfg(feature = "orchard")]
    type OrchardShardStore<'a> = SqliteShardStore<
        &'a rusqlite::Transaction<'a>,
        orchard::tree::MerkleHashOrchard,
        ORCHARD_SHARD_HEIGHT,
    >;

    #[cfg(feature = "orchard")]
    fn with_orchard_tree_mut<F, A, E>(&mut self, mut callback: F) -> Result<A, E>
    where
        for<'a> F: FnMut(
            &'a mut ShardTree<
                Self::OrchardShardStore<'a>,
                { ORCHARD_SHARD_HEIGHT * 2 },
                ORCHARD_SHARD_HEIGHT,
            >,
        ) -> Result<A, E>,
        E: From<ShardTreeError<Self::Error>>,
    {
        let tx = self
            .conn
            .transaction()
            .map_err(|e| ShardTreeError::Storage(commitment_tree::Error::Query(e)))?;
        let shard_store = SqliteShardStore::from_connection(&tx, ORCHARD_TABLES_PREFIX)
            .map_err(|e| ShardTreeError::Storage(commitment_tree::Error::Query(e)))?;
        let result = {
            let mut shardtree = ShardTree::new(shard_store, PRUNING_DEPTH.try_into().unwrap());
            callback(&mut shardtree)?
        };

        tx.commit()
            .map_err(|e| ShardTreeError::Storage(commitment_tree::Error::Query(e)))?;
        Ok(result)
    }

    #[cfg(feature = "orchard")]
    fn put_orchard_subtree_roots(
        &mut self,
        start_index: u64,
        roots: &[CommitmentTreeRoot<orchard::tree::MerkleHashOrchard>],
    ) -> Result<(), ShardTreeError<Self::Error>> {
        let tx = self
            .conn
            .transaction()
            .map_err(|e| ShardTreeError::Storage(commitment_tree::Error::Query(e)))?;
        put_shard_roots::<_, { ORCHARD_SHARD_HEIGHT * 2 }, ORCHARD_SHARD_HEIGHT>(
            &tx,
            ORCHARD_TABLES_PREFIX,
            start_index,
            roots,
        )?;
        tx.commit()
            .map_err(|e| ShardTreeError::Storage(commitment_tree::Error::Query(e)))?;
        Ok(())
    }
}

impl<'conn, P: consensus::Parameters> WalletCommitmentTrees for WalletDb<SqlTransaction<'conn>, P> {
    type Error = commitment_tree::Error;
    type SaplingShardStore<'a> =
        SqliteShardStore<&'a rusqlite::Transaction<'a>, sapling::Node, SAPLING_SHARD_HEIGHT>;

    fn with_sapling_tree_mut<F, A, E>(&mut self, mut callback: F) -> Result<A, E>
    where
        for<'a> F: FnMut(
            &'a mut ShardTree<
                Self::SaplingShardStore<'a>,
                { sapling::NOTE_COMMITMENT_TREE_DEPTH },
                SAPLING_SHARD_HEIGHT,
            >,
        ) -> Result<A, E>,
        E: From<ShardTreeError<commitment_tree::Error>>,
    {
        let mut shardtree = ShardTree::new(
            SqliteShardStore::from_connection(self.conn.0, SAPLING_TABLES_PREFIX)
                .map_err(|e| ShardTreeError::Storage(commitment_tree::Error::Query(e)))?,
            PRUNING_DEPTH.try_into().unwrap(),
        );
        let result = callback(&mut shardtree)?;

        Ok(result)
    }

    fn put_sapling_subtree_roots(
        &mut self,
        start_index: u64,
        roots: &[CommitmentTreeRoot<sapling::Node>],
    ) -> Result<(), ShardTreeError<Self::Error>> {
        put_shard_roots::<_, { sapling::NOTE_COMMITMENT_TREE_DEPTH }, SAPLING_SHARD_HEIGHT>(
            self.conn.0,
            SAPLING_TABLES_PREFIX,
            start_index,
            roots,
        )
    }

    #[cfg(feature = "orchard")]
    type OrchardShardStore<'a> = SqliteShardStore<
        &'a rusqlite::Transaction<'a>,
        orchard::tree::MerkleHashOrchard,
        ORCHARD_SHARD_HEIGHT,
    >;

    #[cfg(feature = "orchard")]
    fn with_orchard_tree_mut<F, A, E>(&mut self, mut callback: F) -> Result<A, E>
    where
        for<'a> F: FnMut(
            &'a mut ShardTree<
                Self::OrchardShardStore<'a>,
                { ORCHARD_SHARD_HEIGHT * 2 },
                ORCHARD_SHARD_HEIGHT,
            >,
        ) -> Result<A, E>,
        E: From<ShardTreeError<Self::Error>>,
    {
        let mut shardtree = ShardTree::new(
            SqliteShardStore::from_connection(self.conn.0, ORCHARD_TABLES_PREFIX)
                .map_err(|e| ShardTreeError::Storage(commitment_tree::Error::Query(e)))?,
            PRUNING_DEPTH.try_into().unwrap(),
        );
        let result = callback(&mut shardtree)?;

        Ok(result)
    }

    #[cfg(feature = "orchard")]
    fn put_orchard_subtree_roots(
        &mut self,
        start_index: u64,
        roots: &[CommitmentTreeRoot<orchard::tree::MerkleHashOrchard>],
    ) -> Result<(), ShardTreeError<Self::Error>> {
        put_shard_roots::<_, { orchard::NOTE_COMMITMENT_TREE_DEPTH as u8 }, ORCHARD_SHARD_HEIGHT>(
            self.conn.0,
            ORCHARD_TABLES_PREFIX,
            start_index,
            roots,
        )
    }
}

/// A handle for the SQLite block source.
pub struct BlockDb(Arc<Mutex<Connection>>);

impl BlockDb {
    /// Opens a connection to the wallet database stored at the specified path.
    pub fn for_path<P: AsRef<Path>>(path: P) -> Result<Self, rusqlite::Error> {
        Ok(BlockDb(Arc::new(Mutex::new(Connection::open(path)?))))
    }
}

#[async_trait::async_trait]
impl BlockSource for BlockDb {
    type Error = SqliteClientError;

    async fn with_blocks<F, DbErrT>(
        &self,
        from_height: Option<BlockHeight>,
        limit: Option<usize>,
        with_row: F,
    ) -> Result<(), data_api::chain::error::Error<DbErrT, Self::Error>>
    where
        F: FnMut(CompactBlock) -> Result<(), data_api::chain::error::Error<DbErrT, Self::Error>>
            + Send,
    {
        chain::blockdb_with_blocks(self, from_height, limit, with_row).await
    }
}

impl BlockCache for BlockDb {
    fn get_tip_height<'life0, 'life1, 'async_trait, WalletErrT>(
        &'life0 self,
        _range: Option<&'life1 ScanRange>,
    ) -> core::pin::Pin<
        Box<
            dyn core::future::Future<
                    Output = Result<
                        Option<BlockHeight>,
                        data_api::chain::error::Error<WalletErrT, Self::Error>,
                    >,
                > + core::marker::Send
                + 'async_trait,
        >,
    >
    where
        'life0: 'async_trait,
        'life1: 'async_trait,
        Self: 'async_trait,
    {
        todo!()
    }

    fn read<'life0, 'life1, 'async_trait, WalletErrT>(
        &'life0 self,
        _range: &'life1 ScanRange,
    ) -> core::pin::Pin<
        Box<
            dyn core::future::Future<
                    Output = Result<
                        Vec<CompactBlock>,
                        data_api::chain::error::Error<WalletErrT, Self::Error>,
                    >,
                > + core::marker::Send
                + 'async_trait,
        >,
    >
    where
        WalletErrT: 'async_trait,
        'life0: 'async_trait,
        'life1: 'async_trait,
        Self: 'async_trait,
    {
        todo!()
    }

    fn insert<'life0, 'async_trait, WalletErrT>(
        &'life0 self,
        _compact_blocks: Vec<CompactBlock>,
    ) -> core::pin::Pin<
        Box<
            dyn core::future::Future<
                    Output = Result<(), data_api::chain::error::Error<WalletErrT, Self::Error>>,
                > + core::marker::Send
                + 'async_trait,
        >,
    >
    where
        WalletErrT: 'async_trait,
        'life0: 'async_trait,
        Self: 'async_trait,
    {
        todo!()
    }

    fn delete<'life0, 'async_trait, WalletErrT>(
        &'life0 self,
        _range: ScanRange,
    ) -> core::pin::Pin<
        Box<
            dyn core::future::Future<
                    Output = Result<(), data_api::chain::error::Error<WalletErrT, Self::Error>>,
                > + core::marker::Send
                + 'async_trait,
        >,
    >
    where
        WalletErrT: 'async_trait,
        'life0: 'async_trait,
        Self: 'async_trait,
    {
        todo!()
    }
}

/// A block source that reads block data from disk and block metadata from a SQLite database.
///
/// This block source expects each compact block to be stored on disk in the `blocks` subdirectory
/// of the `blockstore_root` path provided at the time of construction. Each block should be
/// written, as the serialized bytes of its protobuf representation, where the path for each block
/// has the pattern:
///
/// `<blockstore_root>/blocks/<block_height>-<block_hash>-compactblock`
///
/// where `<block_height>` is the decimal value of the height at which the block was mined, and
/// `<block_hash>` is the hexadecimal representation of the block hash, as produced by the
/// [`fmt::Display`] implementation for [`zcash_primitives::block::BlockHash`].
///
/// This block source is intended to be used with the following data flow:
/// * When the cache is being filled:
///   * The caller requests the current maximum height at which cached data is available
///     using [`FsBlockDb::get_max_cached_height`]. If no cached data is available, the caller
///     can use the wallet's synced-to height for the following operations instead.
///   * (recommended for privacy) the caller should round the returned height down to some 100- /
///     1000-block boundary.
///   * The caller uses the lightwalletd's `getblock` gRPC method to obtain a stream of blocks.
///     For each block returned, the caller writes the compact block to `blocks_dir` using the
///     path format specified above. It is fine to overwrite an existing block, since block hashes
///     are immutable and collision-resistant.
///   * Once a caller-determined number of blocks have been successfully written to disk, the
///     caller should invoke [`FsBlockDb::write_block_metadata`] with the metadata for each block
///     written to disk.
/// * The cache can then be scanned using the [`BlockSource`] implementation, providing the
///   wallet's synced-to-height as a starting point.
/// * When part of the cache is no longer needed:
///   * The caller determines some height `H` that is the earliest block data it needs to preserve.
///     This might be determined based on where the wallet is fully-synced to, or other heuristics.
///   * The caller searches the defined filesystem folder for all files beginning in `HEIGHT-*` where
///     `HEIGHT < H`, and deletes those files.
///
/// Note: This API is unstable, and may change in the future. In particular, the [`BlockSource`]
/// API and the above description currently assume that scanning is performed in linear block
/// order; this assumption is likely to be weakened and/or removed in a future update.
#[cfg(feature = "unstable")]
pub struct FsBlockDb {
    conn: Arc<Mutex<Connection>>,
    blocks_dir: Arc<PathBuf>,
}

/// Errors that can be generated by the filesystem/sqlite-backed
/// block source.
#[derive(Debug)]
#[cfg(feature = "unstable")]
pub enum FsBlockDbError {
    Fs(io::Error),
    Db(rusqlite::Error),
    Protobuf(prost::DecodeError),
    MissingBlockPath(PathBuf),
    InvalidBlockstoreRoot(PathBuf),
    InvalidBlockPath(PathBuf),
    CorruptedData(String),
    CacheMiss(BlockHeight),
}

#[cfg(feature = "unstable")]
impl From<io::Error> for FsBlockDbError {
    fn from(err: io::Error) -> Self {
        FsBlockDbError::Fs(err)
    }
}

#[cfg(feature = "unstable")]
impl From<rusqlite::Error> for FsBlockDbError {
    fn from(err: rusqlite::Error) -> Self {
        FsBlockDbError::Db(err)
    }
}

#[cfg(feature = "unstable")]
impl From<prost::DecodeError> for FsBlockDbError {
    fn from(e: prost::DecodeError) -> Self {
        FsBlockDbError::Protobuf(e)
    }
}

#[cfg(feature = "unstable")]
impl FsBlockDb {
    /// Creates a filesystem-backed block store at the given path.
    ///
    /// This will construct or open a SQLite database at the path
    /// `<fsblockdb_root>/blockmeta.sqlite` and will ensure that a directory exists at
    /// `<fsblockdb_root>/blocks` where this block store will expect to find serialized block
    /// files as described for [`FsBlockDb`].
    ///
    /// An application using this constructor should ensure that they call
    /// [`crate::chain::init::init_blockmeta_db`] at application startup to ensure
    /// that the resulting metadata database is properly initialized and has had all required
    /// migrations applied before use.
    pub fn for_path<P: AsRef<Path>>(fsblockdb_root: P) -> Result<Self, FsBlockDbError> {
        let meta = fs::metadata(&fsblockdb_root).map_err(FsBlockDbError::Fs)?;
        if meta.is_dir() {
            let db_path = fsblockdb_root.as_ref().join("blockmeta.sqlite");
            let blocks_dir = fsblockdb_root.as_ref().join("blocks");
            fs::create_dir_all(&blocks_dir)?;
            Ok(FsBlockDb {
                conn: Arc::new(Mutex::new(
                    Connection::open(db_path).map_err(FsBlockDbError::Db)?,
                )),
                blocks_dir: Arc::new(blocks_dir),
            })
        } else {
            Err(FsBlockDbError::InvalidBlockstoreRoot(
                fsblockdb_root.as_ref().to_path_buf(),
            ))
        }
    }

    /// Returns the maximum height of blocks known to the block metadata database.
    pub async fn get_max_cached_height(&self) -> Result<Option<BlockHeight>, FsBlockDbError> {
        Ok(chain::blockmetadb_get_max_cached_height(
            &*self.conn.lock().await,
        )?)
    }

    /// Adds a set of block metadata entries to the metadata database, overwriting any
    /// existing entries at the given block heights.
    ///
    /// This will return an error if any block file corresponding to one of these metadata records
    /// is absent from the blocks directory.
    pub async fn write_block_metadata(
        &self,
        block_meta: &[BlockMeta],
    ) -> Result<(), FsBlockDbError> {
        let block_cache_root = Arc::clone(&self.blocks_dir);
        for m in block_meta {
            let block_path = m.block_file_path(block_cache_root.as_ref());
            match fs::metadata(&block_path) {
                Err(e) => {
                    return Err(match e.kind() {
                        io::ErrorKind::NotFound => FsBlockDbError::MissingBlockPath(block_path),
                        _ => FsBlockDbError::Fs(e),
                    });
                }
                Ok(meta) => {
                    if !meta.is_file() {
                        return Err(FsBlockDbError::InvalidBlockPath(block_path));
                    }
                }
            }
        }

        Ok(chain::blockmetadb_insert(
            &*self.conn.lock().await,
            block_meta,
        )?)
    }

    /// Returns the metadata for the block with the given height, if it exists in the
    /// database.
    pub async fn find_block(
        &self,
        height: BlockHeight,
    ) -> Result<Option<BlockMeta>, FsBlockDbError> {
        Ok(chain::blockmetadb_find_block(
            &*self.conn.lock().await,
            height,
        )?)
    }

    /// Rewinds the BlockMeta Db to the `block_height` provided.
    ///
    /// This doesn't delete any files referenced by the records
    /// stored in BlockMeta.
    ///
    /// If the requested height is greater than or equal to the height
    /// of the last scanned block, or if the DB is empty, this function
    /// does nothing.
    pub async fn truncate_to_height(
        &self,
        block_height: BlockHeight,
    ) -> Result<(), FsBlockDbError> {
        Ok(chain::blockmetadb_truncate_to_height(
            &*self.conn.lock().await,
            block_height,
        )?)
    }
}

#[cfg(feature = "unstable")]
#[async_trait::async_trait]
impl BlockSource for FsBlockDb {
    type Error = FsBlockDbError;

    async fn with_blocks<F, DbErrT>(
        &self,
        from_height: Option<BlockHeight>,
        limit: Option<usize>,
        with_row: F,
    ) -> Result<(), data_api::chain::error::Error<DbErrT, Self::Error>>
    where
        F: FnMut(CompactBlock) -> Result<(), data_api::chain::error::Error<DbErrT, Self::Error>>
            + Send,
    {
        fsblockdb_with_blocks(self, from_height, limit, with_row).await
    }
}

#[cfg(feature = "unstable")]
#[async_trait::async_trait]
impl BlockCache for FsBlockDb {
    async fn get_tip_height<DbErrT>(
        &self,
        range: Option<&ScanRange>,
    ) -> Result<Option<BlockHeight>, data_api::chain::error::Error<DbErrT, Self::Error>> {
        // TODO: Implement cache tip for a specified range.
        if range.is_some() {
            panic!("Cache tip for a specified range not currently implemented.")
        }

        Ok(
            chain::blockmetadb_get_max_cached_height(&*self.conn.lock().await)
                .map_err(|e| data_api::chain::error::Error::BlockSource(FsBlockDbError::Db(e)))?,
        )
    }

    async fn read<DbErrT>(
        &self,
        range: &ScanRange,
    ) -> Result<Vec<CompactBlock>, data_api::chain::error::Error<DbErrT, Self::Error>> {
        let mut compact_blocks = vec![];
        self.with_blocks(
            Some(range.block_range().start),
            Some(range.len()),
            |block| {
                compact_blocks.push(block);
                Ok(())
            },
        )
        .await?;
        Ok(compact_blocks)
    }

    async fn insert<WalletErrT>(
        &self,
        compact_blocks: Vec<CompactBlock>,
    ) -> Result<(), data_api::chain::error::Error<WalletErrT, Self::Error>> {
        if compact_blocks.is_empty() {
            panic!("`compact_blocks` is empty, cannot insert zero blocks into cache!");
        }

        let mut block_meta = Vec::<BlockMeta>::with_capacity(compact_blocks.len());

        for block in compact_blocks {
            let (sapling_outputs_count, orchard_actions_count) = block
                .vtx
                .iter()
                .map(|tx| (tx.outputs.len() as u32, tx.actions.len() as u32))
                .fold((0, 0), |(acc_sapling, acc_orchard), (sapling, orchard)| {
                    (acc_sapling + sapling, acc_orchard + orchard)
                });

            let meta = BlockMeta {
                height: block.height(),
                block_hash: block.hash(),
                block_time: block.time,
                sapling_outputs_count,
                orchard_actions_count,
            };

            let encoded = block.encode_to_vec();
            let mut block_file = std::fs::File::create(
                meta.block_file_path(self.blocks_dir.as_ref()),
            )
            .map_err(|e| data_api::chain::error::Error::BlockSource(FsBlockDbError::Fs(e)))?;
            block_file
                .write_all(&encoded)
                .map_err(|e| data_api::chain::error::Error::BlockSource(FsBlockDbError::Fs(e)))?;
            block_meta.push(meta);
        }
        self.write_block_metadata(&block_meta)
            .await
            .map_err(data_api::chain::error::Error::BlockSource)?;
        Ok(())
    }

    async fn delete<WalletErrT>(
        &self,
        range: ScanRange,
    ) -> Result<(), data_api::chain::error::Error<WalletErrT, Self::Error>> {
        let block_cache_root = Arc::clone(&self.blocks_dir);
        let start = u32::from(range.block_range().start);
        let end = u32::from(range.block_range().end);

        let mut block_meta = Vec::with_capacity((end - start) as usize);
        for height in start..end {
            block_meta.push(
                self.find_block(BlockHeight::from_u32(height))
                    .await
                    .map_err(data_api::chain::error::Error::BlockSource)?,
            );
        }

        for block in block_meta.into_iter().flatten() {
            tokio::fs::remove_file(block.block_file_path(block_cache_root.as_ref()))
                .await
                .map_err(|e| data_api::chain::error::Error::BlockSource(FsBlockDbError::Fs(e)))?;
        }

        // TODO: implement a fn to delete block metadata?

        Ok(())
    }
}

#[cfg(feature = "unstable")]
impl std::fmt::Display for FsBlockDbError {
    fn fmt(&self, f: &mut std::fmt::Formatter) -> std::fmt::Result {
        match self {
            FsBlockDbError::Fs(io_error) => {
                write!(f, "Failed to access the file system: {}", io_error)
            }
            FsBlockDbError::Db(e) => {
                write!(f, "There was a problem with the sqlite db: {}", e)
            }
            FsBlockDbError::Protobuf(e) => {
                write!(f, "Failed to parse protobuf-encoded record: {}", e)
            }
            FsBlockDbError::MissingBlockPath(block_path) => {
                write!(
                    f,
                    "CompactBlock file expected but not found at {}",
                    block_path.display(),
                )
            }
            FsBlockDbError::InvalidBlockstoreRoot(fsblockdb_root) => {
                write!(
                    f,
                    "The block storage root {} is not a directory",
                    fsblockdb_root.display(),
                )
            }
            FsBlockDbError::InvalidBlockPath(block_path) => {
                write!(
                    f,
                    "CompactBlock path {} is not a file",
                    block_path.display(),
                )
            }
            FsBlockDbError::CorruptedData(e) => {
                write!(
                    f,
                    "The block cache has corrupted data and this caused an error: {}",
                    e,
                )
            }
            FsBlockDbError::CacheMiss(height) => {
                write!(
                    f,
                    "Requested height {} does not exist in the block cache",
                    height
                )
            }
        }
    }
}

#[cfg(test)]
#[macro_use]
extern crate assert_matches;

#[cfg(test)]
mod tests {
    use secrecy::{ExposeSecret, Secret, SecretVec};
    use zcash_client_backend::data_api::{
        chain::ChainState,
        testing::{TestBuilder, TestState},
        Account, AccountBirthday, AccountPurpose, AccountSource, WalletRead, WalletWrite,
    };
    use zcash_keys::keys::{UnifiedFullViewingKey, UnifiedSpendingKey};
    use zcash_primitives::block::BlockHash;
    use zcash_protocol::consensus;

    use crate::{
        error::SqliteClientError, testing::db::TestDbFactory, AccountId, DEFAULT_UA_REQUEST,
    };

    #[cfg(feature = "unstable")]
    use {
        zcash_client_backend::keys::sapling,
        zcash_primitives::transaction::components::amount::NonNegativeAmount,
    };

    #[test]
    fn validate_seed() {
        let st = TestBuilder::new()
            .with_data_store_factory(TestDbFactory)
            .with_account_from_sapling_activation(BlockHash([0; 32]))
            .build();
        let account = st.test_account().unwrap();

        assert!({
            st.wallet()
                .validate_seed(account.id(), st.test_seed().unwrap())
                .unwrap()
        });

        // check that passing an invalid account results in a failure
        assert!({
            let wrong_account_index = AccountId(3);
            !st.wallet()
                .validate_seed(wrong_account_index, st.test_seed().unwrap())
                .unwrap()
        });

        // check that passing an invalid seed results in a failure
        assert!({
            !st.wallet()
                .validate_seed(account.id(), &SecretVec::new(vec![1u8; 32]))
                .unwrap()
        });
    }

    #[test]
    pub(crate) fn get_next_available_address() {
        let mut st = TestBuilder::new()
            .with_data_store_factory(TestDbFactory)
            .with_account_from_sapling_activation(BlockHash([0; 32]))
            .build();
        let account = st.test_account().cloned().unwrap();

        let current_addr = st.wallet().get_current_address(account.id()).unwrap();
        assert!(current_addr.is_some());

        let addr2 = st
            .wallet_mut()
            .get_next_available_address(account.id(), DEFAULT_UA_REQUEST)
            .unwrap();
        assert!(addr2.is_some());
        assert_ne!(current_addr, addr2);

        let addr2_cur = st.wallet().get_current_address(account.id()).unwrap();
        assert_eq!(addr2, addr2_cur);
    }

    #[test]
    pub(crate) fn import_account_hd_0() {
        let st = TestBuilder::new()
            .with_data_store_factory(TestDbFactory)
            .with_account_from_sapling_activation(BlockHash([0; 32]))
            .set_account_index(zip32::AccountId::ZERO)
            .build();
        assert_matches!(
            st.test_account().unwrap().account().source(),
            AccountSource::Derived { seed_fingerprint: _, account_index } if account_index == zip32::AccountId::ZERO);
    }

    #[test]
    pub(crate) fn import_account_hd_1_then_2() {
        let mut st = TestBuilder::new()
            .with_data_store_factory(TestDbFactory)
            .build();

        let birthday = AccountBirthday::from_parts(
            ChainState::empty(st.network().sapling.unwrap() - 1, BlockHash([0; 32])),
            None,
        );

        let seed = Secret::new(vec![0u8; 32]);
        let zip32_index_1 = zip32::AccountId::ZERO.next().unwrap();

        let first = st
            .wallet_mut()
            .import_account_hd(&seed, zip32_index_1, &birthday)
            .unwrap();
        assert_matches!(
            first.0.source(),
            AccountSource::Derived { seed_fingerprint: _, account_index } if account_index == zip32_index_1);

        let zip32_index_2 = zip32_index_1.next().unwrap();
        let second = st
            .wallet_mut()
            .import_account_hd(&seed, zip32_index_2, &birthday)
            .unwrap();
        assert_matches!(
            second.0.source(),
            AccountSource::Derived { seed_fingerprint: _, account_index } if account_index == zip32_index_2);
    }

    fn check_collisions<C, DbT: WalletWrite, P: consensus::Parameters>(
        st: &mut TestState<C, DbT, P>,
        ufvk: &UnifiedFullViewingKey,
        birthday: &AccountBirthday,
        is_account_collision: impl Fn(&DbT::Error) -> bool,
    ) where
        DbT::Account: core::fmt::Debug,
    {
        assert_matches!(
            st.wallet_mut()
                .import_account_ufvk(ufvk, birthday, AccountPurpose::Spending),
            Err(e) if is_account_collision(&e)
        );

        // Remove the transparent component so that we don't have a match on the full UFVK.
        // That should still produce an AccountCollision error.
        #[cfg(feature = "transparent-inputs")]
        {
            assert!(ufvk.transparent().is_some());
            let subset_ufvk = UnifiedFullViewingKey::new(
                None,
                ufvk.sapling().cloned(),
                #[cfg(feature = "orchard")]
                ufvk.orchard().cloned(),
            )
            .unwrap();
            assert_matches!(
                st.wallet_mut().import_account_ufvk(
                    &subset_ufvk,
                    birthday,
                    AccountPurpose::Spending
                ),
                Err(e) if is_account_collision(&e)
            );
        }

        // Remove the Orchard component so that we don't have a match on the full UFVK.
        // That should still produce an AccountCollision error.
        #[cfg(feature = "orchard")]
        {
            assert!(ufvk.orchard().is_some());
            let subset_ufvk = UnifiedFullViewingKey::new(
                #[cfg(feature = "transparent-inputs")]
                ufvk.transparent().cloned(),
                ufvk.sapling().cloned(),
                None,
            )
            .unwrap();
            assert_matches!(
                st.wallet_mut().import_account_ufvk(
                    &subset_ufvk,
                    birthday,
                    AccountPurpose::Spending
                ),
                Err(e) if is_account_collision(&e)
            );
        }
    }

    #[test]
    pub(crate) fn import_account_hd_1_then_conflicts() {
        let mut st = TestBuilder::new()
            .with_data_store_factory(TestDbFactory)
            .build();

        let birthday = AccountBirthday::from_parts(
            ChainState::empty(st.network().sapling.unwrap() - 1, BlockHash([0; 32])),
            None,
        );

        let seed = Secret::new(vec![0u8; 32]);
        let zip32_index_1 = zip32::AccountId::ZERO.next().unwrap();

        let (first_account, _) = st
            .wallet_mut()
            .import_account_hd(&seed, zip32_index_1, &birthday)
            .unwrap();
        let ufvk = first_account.ufvk().unwrap();

        assert_matches!(
            st.wallet_mut().import_account_hd(&seed, zip32_index_1, &birthday),
            Err(SqliteClientError::AccountCollision(id)) if id == first_account.id());

        check_collisions(
            &mut st,
            ufvk,
            &birthday,
            |e| matches!(e, SqliteClientError::AccountCollision(id) if *id == first_account.id()),
        );
    }

    #[test]
    pub(crate) fn import_account_ufvk_then_conflicts() {
        let mut st = TestBuilder::new()
            .with_data_store_factory(TestDbFactory)
            .build();

        let birthday = AccountBirthday::from_parts(
            ChainState::empty(st.network().sapling.unwrap() - 1, BlockHash([0; 32])),
            None,
        );

        let seed = Secret::new(vec![0u8; 32]);
        let zip32_index_0 = zip32::AccountId::ZERO;
        let usk = UnifiedSpendingKey::from_seed(st.network(), seed.expose_secret(), zip32_index_0)
            .unwrap();
        let ufvk = usk.to_unified_full_viewing_key();

        let account = st
            .wallet_mut()
            .import_account_ufvk(&ufvk, &birthday, AccountPurpose::Spending)
            .unwrap();
        assert_eq!(
            ufvk.encode(st.network()),
            account.ufvk().unwrap().encode(st.network())
        );

        assert_matches!(
            account.source(),
            AccountSource::Imported {
                purpose: AccountPurpose::Spending
            }
        );

        assert_matches!(
            st.wallet_mut().import_account_hd(&seed, zip32_index_0, &birthday),
            Err(SqliteClientError::AccountCollision(id)) if id == account.id());

        check_collisions(
            &mut st,
            &ufvk,
            &birthday,
            |e| matches!(e, SqliteClientError::AccountCollision(id) if *id == account.id()),
        );
    }

    #[test]
    pub(crate) fn create_account_then_conflicts() {
        let mut st = TestBuilder::new()
            .with_data_store_factory(TestDbFactory)
            .build();

        let birthday = AccountBirthday::from_parts(
            ChainState::empty(st.network().sapling.unwrap() - 1, BlockHash([0; 32])),
            None,
        );

        let seed = Secret::new(vec![0u8; 32]);
        let zip32_index_0 = zip32::AccountId::ZERO;
        let seed_based = st.wallet_mut().create_account(&seed, &birthday).unwrap();
        let seed_based_account = st.wallet().get_account(seed_based.0).unwrap().unwrap();
        let ufvk = seed_based_account.ufvk().unwrap();

        assert_matches!(
            st.wallet_mut().import_account_hd(&seed, zip32_index_0, &birthday),
            Err(SqliteClientError::AccountCollision(id)) if id == seed_based.0);

        check_collisions(
            &mut st,
            ufvk,
            &birthday,
            |e| matches!(e, SqliteClientError::AccountCollision(id) if *id == seed_based.0),
        );
    }

    #[cfg(feature = "transparent-inputs")]
    #[tokio::test]
    async fn transparent_receivers() {
        // Add an account to the wallet.

        use crate::testing::BlockCache;
        let st = TestBuilder::new()
<<<<<<< HEAD
            .with_block_cache()
            .await
=======
            .with_data_store_factory(TestDbFactory)
            .with_block_cache(BlockCache::new())
>>>>>>> e7abed34
            .with_account_from_sapling_activation(BlockHash([0; 32]))
            .build();
        let account = st.test_account().unwrap();
        let ufvk = account.usk().to_unified_full_viewing_key();
        let (taddr, _) = account.usk().default_transparent_address();

        let receivers = st.wallet().get_transparent_receivers(account.id()).unwrap();

        // The receiver for the default UA should be in the set.
        assert!(receivers.contains_key(
            ufvk.default_address(DEFAULT_UA_REQUEST)
                .expect("A valid default address exists for the UFVK")
                .0
                .transparent()
                .unwrap()
        ));

        // The default t-addr should be in the set.
        assert!(receivers.contains_key(&taddr));
    }

    #[cfg(feature = "unstable")]
<<<<<<< HEAD
    #[tokio::test]
    pub(crate) async fn fsblockdb_api() {
        use zcash_primitives::consensus::NetworkConstants;
=======
    #[test]
    pub(crate) fn fsblockdb_api() {
        use zcash_client_backend::data_api::testing::AddressType;
>>>>>>> e7abed34
        use zcash_primitives::zip32;
        use zcash_protocol::consensus::NetworkConstants;

<<<<<<< HEAD
        let mut st = TestBuilder::new().with_fs_block_cache().await.build();
=======
        use crate::testing::FsBlockCache;

        let mut st = TestBuilder::new()
            .with_data_store_factory(TestDbFactory)
            .with_block_cache(FsBlockCache::new())
            .build();
>>>>>>> e7abed34

        // The BlockMeta DB starts off empty.
        assert_eq!(st.cache().get_max_cached_height().await.unwrap(), None);

        // Generate some fake CompactBlocks.
        let seed = [0u8; 32];
        let hd_account_index = zip32::AccountId::ZERO;
        let extsk = sapling::spending_key(&seed, st.network().coin_type(), hd_account_index);
        let dfvk = extsk.to_diversifiable_full_viewing_key();
        let (h1, meta1, _) = st
            .generate_next_block(
                &dfvk,
                AddressType::DefaultExternal,
                NonNegativeAmount::const_from_u64(5),
            )
            .await;
        let (h2, meta2, _) = st
            .generate_next_block(
                &dfvk,
                AddressType::DefaultExternal,
                NonNegativeAmount::const_from_u64(10),
            )
            .await;

        // The BlockMeta DB is not updated until we do so explicitly.
        assert_eq!(st.cache().get_max_cached_height().await.unwrap(), None);

        // Inform the BlockMeta DB about the newly-persisted CompactBlocks.
        st.cache()
            .write_block_metadata(&[meta1, meta2])
            .await
            .unwrap();

        // The BlockMeta DB now sees blocks up to height 2.
        assert_eq!(st.cache().get_max_cached_height().await.unwrap(), Some(h2),);
        assert_eq!(st.cache().find_block(h1).await.unwrap(), Some(meta1));
        assert_eq!(st.cache().find_block(h2).await.unwrap(), Some(meta2));
        assert_eq!(st.cache().find_block(h2 + 1).await.unwrap(), None);

        // Rewinding to height 1 should cause the metadata for height 2 to be deleted.
        st.cache().truncate_to_height(h1).await.unwrap();
        assert_eq!(st.cache().get_max_cached_height().await.unwrap(), Some(h1));
        assert_eq!(st.cache().find_block(h1).await.unwrap(), Some(meta1));
        assert_eq!(st.cache().find_block(h2).await.unwrap(), None);
        assert_eq!(st.cache().find_block(h2 + 1).await.unwrap(), None);
    }
}<|MERGE_RESOLUTION|>--- conflicted
+++ resolved
@@ -75,7 +75,7 @@
 
 use crate::{error::SqliteClientError, wallet::commitment_tree::SqliteShardStore};
 
-#[cfg(any(feature = "test-dependencies", not(feature = "orchard")))]
+#[cfg(any(test, feature = "test-dependencies", not(feature = "orchard")))]
 use zcash_protocol::PoolType;
 
 #[cfg(feature = "orchard")]
@@ -2227,13 +2227,8 @@
 
         use crate::testing::BlockCache;
         let st = TestBuilder::new()
-<<<<<<< HEAD
-            .with_block_cache()
-            .await
-=======
             .with_data_store_factory(TestDbFactory)
-            .with_block_cache(BlockCache::new())
->>>>>>> e7abed34
+            .with_block_cache(BlockCache::new().await)
             .with_account_from_sapling_activation(BlockHash([0; 32]))
             .build();
         let account = st.test_account().unwrap();
@@ -2256,28 +2251,18 @@
     }
 
     #[cfg(feature = "unstable")]
-<<<<<<< HEAD
     #[tokio::test]
     pub(crate) async fn fsblockdb_api() {
-        use zcash_primitives::consensus::NetworkConstants;
-=======
-    #[test]
-    pub(crate) fn fsblockdb_api() {
         use zcash_client_backend::data_api::testing::AddressType;
->>>>>>> e7abed34
         use zcash_primitives::zip32;
         use zcash_protocol::consensus::NetworkConstants;
 
-<<<<<<< HEAD
-        let mut st = TestBuilder::new().with_fs_block_cache().await.build();
-=======
         use crate::testing::FsBlockCache;
 
         let mut st = TestBuilder::new()
             .with_data_store_factory(TestDbFactory)
-            .with_block_cache(FsBlockCache::new())
+            .with_block_cache(FsBlockCache::new().await)
             .build();
->>>>>>> e7abed34
 
         // The BlockMeta DB starts off empty.
         assert_eq!(st.cache().get_max_cached_height().await.unwrap(), None);
