--- conflicted
+++ resolved
@@ -9,12 +9,8 @@
 use rand::{rngs::OsRng, seq::SliceRandom, CryptoRng, RngCore};
 
 use crate::{
-<<<<<<< HEAD
-    consensus,
+    consensus::{self, BlockHeight},
     extensions::transparent::{self as tze, ExtensionTxBuilder, ToPayload},
-=======
-    consensus::{self, BlockHeight},
->>>>>>> 8f087237
     keys::OutgoingViewingKey,
     legacy::TransparentAddress,
     merkle_tree::MerklePath,
@@ -336,12 +332,8 @@
 }
 
 /// Generates a [`Transaction`] from its inputs and outputs.
-<<<<<<< HEAD
 pub struct Builder<'a, P: consensus::Parameters, R: RngCore + CryptoRng> {
-=======
-pub struct Builder<P: consensus::Parameters, R: RngCore + CryptoRng> {
     params: P,
->>>>>>> 8f087237
     rng: R,
     height: BlockHeight,
     mtx: TransactionData,
@@ -383,8 +375,8 @@
     /// The transaction will be constructed and serialized according to the Future
     /// network upgrade rules. This is intended only for use in integration testing of
     /// new features.
-    pub fn new_future(height: u32) -> Self {
-        Builder::new_with_rng_future(height, OsRng)
+    pub fn new_future(params: P, height: BlockHeight) -> Self {
+        Builder::new_with_rng_future(params, height, OsRng)
     }
 }
 
@@ -398,9 +390,8 @@
     /// expiry delta (20 blocks).
     ///
     /// The fee will be set to the default fee (0.0001 ZEC).
-<<<<<<< HEAD
-    pub fn new_with_rng(height: u32, rng: R) -> Builder<'a, P, R> {
-        Self::new_with_mtx(height, rng, TransactionData::new())
+    pub fn new_with_rng(params: P, height: BlockHeight, rng: R) -> Builder<'a, P, R> {
+        Self::new_with_mtx(params, height, rng, TransactionData::new())
     }
 
     /// Creates a new `Builder` targeted for inclusion in the block with the given height,
@@ -417,16 +408,17 @@
     /// The transaction will be constructed and serialized according to the Future
     /// network upgrade rules. This is intended only for use in integration testing of
     /// new features.
-    pub fn new_with_rng_future(height: u32, rng: R) -> Builder<'a, P, R> {
-        Self::new_with_mtx(height, rng, TransactionData::future())
+    pub fn new_with_rng_future(params: P, height: BlockHeight, rng: R) -> Builder<'a, P, R> {
+        Self::new_with_mtx(params, height, rng, TransactionData::future())
     }
 
     /// Common utility function for builder construction.
-    fn new_with_mtx(height: u32, rng: R, mut mtx: TransactionData) -> Builder<'a, P, R> {
-=======
-    pub fn new_with_rng(params: P, height: BlockHeight, rng: R) -> Builder<P, R> {
-        let mut mtx = TransactionData::new();
->>>>>>> 8f087237
+    fn new_with_mtx(
+        params: P,
+        height: BlockHeight,
+        rng: R,
+        mut mtx: TransactionData,
+    ) -> Builder<'a, P, R> {
         mtx.expiry_height = height + DEFAULT_TX_EXPIRY_DELTA;
 
         Builder {
@@ -919,12 +911,8 @@
             .unwrap();
 
         // Create a builder with 0 fee, so we can construct t outputs
-<<<<<<< HEAD
-        let mut builder = builder::Builder::<'_, TestNetwork, OsRng> {
-=======
         let mut builder = builder::Builder {
             params: TEST_NETWORK,
->>>>>>> 8f087237
             rng: OsRng,
             height: sapling_activation_height,
             mtx: TransactionData::new(),
