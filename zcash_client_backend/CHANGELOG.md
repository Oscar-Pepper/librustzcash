--- conflicted
+++ resolved
@@ -30,11 +30,8 @@
   - `WalletSummary::next_orchard_subtree_index`
   - `chain::ChainState`
   - `chain::ScanSummary::{spent_orchard_note_count, received_orchard_note_count}`
-<<<<<<< HEAD
   - `chain::BlockCache` trait
-=======
   - `impl Debug for chain::CommitmentTreeRoot`
->>>>>>> e7951748
 - `zcash_client_backend::fees`:
   - `orchard`
   - `ChangeValue::orchard`
