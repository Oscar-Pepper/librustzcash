# Changelog
All notable changes to this library will be documented in this file.

The format is based on [Keep a Changelog](https://keepachangelog.com/en/1.0.0/),
and this library adheres to Rust's notion of
[Semantic Versioning](https://semver.org/spec/v2.0.0.html).

## [Unreleased]

### Added
- A new `orchard` feature flag has been added to make it possible to
  build client code without `orchard` dependendencies. Additions and
  changes related to `Orchard` below are introduced under this feature
  flag.
- `zcash_client_backend::data_api`:
  - `AccountBalance::with_orchard_balance_mut`
  - `BlockMetadata::orchard_tree_size`
  - `ScannedBlock::orchard`
  - `ScannedBlockCommitments::orchard`
  - `ORCHARD_SHARD_HEIGHT`
  - `BlockMetadata::orchard_tree_size`
  - `chain::ScanSummary::{spent_orchard_note_count, received_orchard_note_count}`
  - `chain::BlockCache` trait
- `zcash_client_backend::fees`:
  - `orchard`
  - `ChangeValue::orchard`
- `zcash_client_backend::proto`:
  - `service::TreeState::orchard_tree`
  - `impl TryFrom<&CompactOrchardAction> for CompactAction`
  - `CompactOrchardAction::{cmx, nf, ephemeral_key}`
- `zcash_client_backend::scanning`:
  - `impl ScanningKeyOps<OrchardDomain, ..> for ScanningKey<..>` for Orchard key types.
  - `ScanningKeys::orchard`
  - `Nullifiers::{orchard, extend_orchard, retain_orchard}`
  - `TaggedOrchardBatch`
  - `TaggedOrchardBatchRunner`
  - `testing` module
  - `testing::{'fake_compact_block`, `random_compact_tx`} (moved from `tests` module).
- `zcash_client_backend::wallet`:
  - `Note::Orchard`
  - `WalletOrchardSpend`
  - `WalletOrchardOutput`
  - `WalletTx::{orchard_spends, orchard_outputs}`

### Changed
- `zcash_client_backend::data_api`:
  - Arguments to `BlockMetadata::from_parts` have changed.
  - Arguments to `ScannedBlock::from_parts` have changed.
  - Changes to the `WalletRead` trait:
    - Added `get_orchard_nullifiers`
  - `ShieldedProtocol` has a new `Orchard` variant.
  - `WalletCommitmentTrees`
    - `type OrchardShardStore`
    - `fn with_orchard_tree_mut`
    - `fn put_orchard_subtree_roots`
  - Added method `WalletRead::validate_seed`
- `zcash_client_backend::fees`:
  - Arguments to `ChangeStrategy::compute_balance` have changed.
<<<<<<< HEAD
- `zcash_client_backend::scanning`:
  - `testing::fake_compact_block` is now public.
=======
- `zcash_client_backend::zip321::render::amount_str` now takes a
  `NonNegativeAmount` rather than a signed `Amount` as its argument.
- `zcash_client_backend::zip321::parse::parse_amount` now parses a
  `NonNegativeAmount` rather than a signed `Amount`.
- `zcash_client_backend::zip321::TransactionRequest::total` now
  returns `Result<_, BalanceError>` instead of `Result<_, ()>`.

### Removed
- `zcash_client_backend::PoolType::is_receiver`: use
  `zcash_keys::Address::has_receiver` instead.

### Fixed
- This release fixes an error in amount parsing in `zip321` that previously
  allowed amounts having a decimal point but no decimal value to be parsed
  as valid.
>>>>>>> 81303590

## [0.11.0] - 2024-03-01

### Added
- `zcash_client_backend`:
  - `{PoolType, ShieldedProtocol}` (moved from `zcash_client_backend::data_api`).
  - `PoolType::is_receiver`
- `zcash_client_backend::data_api`:
  - `InputSource`
  - `ScannedBlock::{into_commitments, sapling}`
  - `ScannedBundles`
  - `ScannedBlockCommitments`
  - `Balance::{add_spendable_value, add_pending_change_value, add_pending_spendable_value}`
  - `AccountBalance::{
      with_sapling_balance_mut,
      add_unshielded_value
    }`
  - `WalletSummary::next_sapling_subtree_index`
  - `wallet`:
    - `propose_standard_transfer_to_address`
    - `create_proposed_transactions`
    - `input_selection`:
      - `ShieldingSelector`, behind the `transparent-inputs` feature flag
        (refactored out from the `InputSelector` trait).
      - `impl std::error::Error for InputSelectorError`
- `zcash_client_backend::fees`:
  - `standard` and `sapling` modules.
  - `ChangeValue::new`
- `zcash_client_backend::wallet`:
  - `{NoteId, Recipient}` (moved from `zcash_client_backend::data_api`).
  - `Note`
  - `ReceivedNote`
  - `Recipient::{map_internal_account, internal_account_transpose_option}`
  - `WalletOutput`
  - `WalletSaplingOutput::{key_source, account_id, recipient_key_scope}`
  - `WalletSaplingSpend::account_id`
  - `WalletSpend`
  - `WalletTx::new`
  - `WalletTx` getter methods `{txid, block_index, sapling_spends, sapling_outputs}`
    (replacing what were previously public fields.)
  - `TransparentAddressMetadata` (which replaces `zcash_keys::address::AddressMetadata`).
  - `impl {Debug, Clone} for OvkPolicy`
- `zcash_client_backend::proposal`:
  - `Proposal::{shielded_inputs, payment_pools, single_step, multi_step}`
  - `ShieldedInputs`
  - `Step`
- `zcash_client_backend::proto`:
  - `PROPOSAL_SER_V1`
  - `ProposalDecodingError`
  - `proposal` module, for parsing and serializing transaction proposals.
  - `impl TryFrom<&CompactSaplingOutput> for CompactOutputDescription`
- `zcash_client_backend::scanning`:
  - `ScanningKeyOps` has replaced the `ScanningKey` trait.
  - `ScanningKeys`
  - `Nullifiers`
- `impl Clone for zcash_client_backend::{
     zip321::{Payment, TransactionRequest, Zip321Error, parse::Param, parse::IndexedParam},
     wallet::WalletTransparentOutput,
     proposal::Proposal,
   }`
- `impl {PartialEq, Eq} for zcash_client_backend::{
     zip321::{Zip321Error, parse::Param, parse::IndexedParam},
     wallet::WalletTransparentOutput,
     proposal::Proposal,
   }`
- `zcash_client_backend::zip321`:
  - `TransactionRequest::{total, from_indexed}`
  - `parse::Param::name`

### Changed
- Migrated to `zcash_primitives 0.14`, `orchard 0.7`.
- Several structs and functions now take an `AccountId` type parameter
  parameter in order to decouple the concept of an account identifier from
  the ZIP 32 account index. Many APIs that previously referenced
  `zcash_primitives::zip32::AccountId` now reference the generic type.
  Impacted types and functions are:
  - `zcash_client_backend::data_api`:
    - `WalletRead` now has an associated `AccountId` type.
    - `WalletRead::{
        get_account_birthday,
        get_current_address,
        get_unified_full_viewing_keys,
        get_account_for_ufvk,
        get_wallet_summary,
        get_sapling_nullifiers,
        get_transparent_receivers,
        get_transparent_balances,
        get_account_ids
      }` now refer to the `WalletRead::AccountId` associated type.
    - `WalletWrite::{create_account, get_next_available_address}`
      now refer to the `WalletRead::AccountId` associated type.
    - `ScannedBlock` now takes an additional `AccountId` type parameter.
    - `DecryptedTransaction` is now parameterized by `AccountId`
    - `SentTransaction` is now parameterized by `AccountId`
    - `SentTransactionOutput` is now parameterized by `AccountId`
    - `WalletSummary` is now parameterized by `AccountId`
  - `zcash_client_backend::decrypt`
    - `DecryptedOutput` is now parameterized by `AccountId`
    - `decrypt_transaction` is now parameterized by `AccountId`
  - `zcash_client_backend::scanning::scan_block` is now parameterized by `AccountId`
  - `zcash_client_backend::wallet`:
    - `Recipient` now takes an additional `AccountId` type parameter.
    - `WalletTx` now takes an additional `AccountId` type parameter.
    - `WalletSaplingSpend` now takes an additional `AccountId` type parameter.
    - `WalletSaplingOutput` now takes an additional `AccountId` type parameter.
- `zcash_client_backend::data_api`:
  - `BlockMetadata::sapling_tree_size` now returns an `Option<u32>` instead of
    a `u32` for future consistency with Orchard.
  - `ScannedBlock` is no longer parameterized by the nullifier type as a consequence
    of the `WalletTx` change.
  - `ScannedBlock::metadata` has been renamed to `to_block_metadata` and now
    returns an owned value rather than a reference.
  - Fields of `Balance` and `AccountBalance` have been made private and the values
    of these fields have been made available via methods having the same names
    as the previously-public fields.
  - `WalletSummary::new` now takes an additional `next_sapling_subtree_index` argument.
  - `WalletSummary::new` now takes a `HashMap` instead of a `BTreeMap` for its
    `account_balances` argument.
  - `WalletSummary::account_balances` now returns a `HashMap` instead of a `BTreeMap`.
  - Changes to the `WalletRead` trait:
    - Added associated type `AccountId`.
    - Added `get_account` function.
    - `get_checkpoint_depth` has been removed without replacement. This is no
      longer needed given the change to use the stored anchor height for
      transaction proposal execution.
    - `is_valid_account_extfvk` has been removed; it was unused in the ECC
      mobile wallet SDKs and has been superseded by `get_account_for_ufvk`.
    - `get_spendable_sapling_notes`, `select_spendable_sapling_notes`, and
      `get_unspent_transparent_outputs` have been removed; use
      `data_api::InputSource` instead.
    - Added `get_account_ids`.
    - `get_transparent_receivers` and `get_transparent_balances` are now
      guarded by the `transparent-inputs` feature flag, with noop default
      implementations provided.
    - `get_transparent_receivers` now returns
      `Option<zcash_client_backend::wallet::TransparentAddressMetadata>` as part of
      its result where previously it returned `zcash_keys::address::AddressMetadata`.
  - `WalletWrite::get_next_available_address` now takes an additional
    `UnifiedAddressRequest` argument.
  - `chain::scan_cached_blocks` now returns a `ScanSummary` containing metadata
    about the scanned blocks on success.
  - `error::Error` enum changes:
    - The `NoteMismatch` variant now wraps a `NoteId` instead of a
      backend-specific note identifier. The related `NoteRef` type parameter has
      been removed from `error::Error`.
    - New variants have been added:
      - `Error::UnsupportedChangeType`
      - `Error::NoSupportedReceivers`
      - `Error::NoSpendingKey`
      - `Error::Proposal`
      - `Error::ProposalNotSupported`
    - Variant `ChildIndexOutOfRange` has been removed.
  - `wallet`:
    - `shield_transparent_funds` no longer takes a `memo` argument; instead,
      memos to be associated with the shielded outputs should be specified in
      the construction of the value of the `input_selector` argument, which is
      used to construct the proposed shielded values as internal "change"
      outputs. Also, it returns its result as a `NonEmpty<TxId>` instead of a
      single `TxId`.
    - `create_proposed_transaction` has been replaced by
      `create_proposed_transactions`. Relative to the prior method, the new
      method has the following changes:
      - It no longer takes a `change_memo` argument; instead, change memos are
        represented in the individual values of the `proposed_change` field of
        the `Proposal`'s `TransactionBalance`.
      - `create_proposed_transactions` takes its `proposal` argument by
        reference instead of as an owned value.
      - `create_proposed_transactions` no longer takes a `min_confirmations`
        argument. Instead, it uses the anchor height from its `proposal`
        argument.
      - `create_proposed_transactions` forces implementations to ignore the
        database identifiers for its contained notes by universally quantifying
        the `NoteRef` type parameter.
      - It returns a `NonEmpty<TxId>` instead of a single `TxId` value.
    - `create_spend_to_address` now takes additional `change_memo` and
      `fallback_change_pool` arguments. It also returns its result as a
      `NonEmpty<TxId>` instead of a single `TxId`.
    - `spend` returns its result as a `NonEmpty<TxId>` instead of a single
      `TxId`.
    - The error type of `create_spend_to_address` has been changed to use
      `zcash_primitives::transaction::fees::zip317::FeeError` instead of
      `zcash_primitives::transaction::components::amount::BalanceError`. Yes
      this is confusing because `create_spend_to_address` is explicitly not
      using ZIP 317 fees; it's just an artifact of the internal implementation,
      and the error variants are not specific to ZIP 317.
    - The following methods now take `&impl SpendProver, &impl OutputProver`
      instead of `impl TxProver`:
      - `create_proposed_transactions`
      - `create_spend_to_address`
      - `shield_transparent_funds`
      - `spend`
    - `propose_shielding` and `shield_transparent_funds` now take their
      `min_confirmations` arguments as `u32` rather than a `NonZeroU32`, to
      permit implementations to enable zero-conf shielding.
    - `input_selection`:
      - `InputSelector::propose_shielding` has been moved out to the
        newly-created `ShieldingSelector` trait.
        - `ShieldingSelector::propose_shielding` has been altered such that it
          takes an explicit `target_height` in order to minimize the
          capabilities that the `data_api::InputSource` trait must expose. Also,
          it now takes its `min_confirmations` argument as `u32` instead of
          `NonZeroU32`.
      - The `InputSelector::DataSource` associated type has been renamed to
        `InputSource`.
      - `InputSelectorError` has added variant `Proposal`.
      - The signature of `InputSelector::propose_transaction` has been altered
        such that it longer takes `min_confirmations` as an argument, instead
        taking explicit `target_height` and `anchor_height` arguments. This
        helps to minimize the set of capabilities that the
        `data_api::InputSource` must expose.
      - `GreedyInputSelector` now has relaxed requirements for its `InputSource`
        associated type.
- `zcash_client_backend::proposal`:
  - Arguments to `Proposal::from_parts` have changed.
  - `Proposal::min_anchor_height` has been removed in favor of storing this
    value in `SaplingInputs`.
  - `Proposal::sapling_inputs` has been replaced by `Proposal::shielded_inputs`
  - In addition to having been moved to the `zcash_client_backend::proposal`
    module, the `Proposal` type has been substantially modified in order to make
    it possible to represent multi-step transactions, such as a deshielding
    transaction followed by a zero-conf transfer as required by ZIP 320. Individual
    transaction proposals are now represented by the `proposal::Step` type.
  - `ProposalError` has new variants:
    - `ReferenceError`
    - `StepDoubleSpend`
    - `ChainDoubleSpend`
    - `PaymentPoolsMismatch`
- `zcash_client_backend::fees`:
  - `ChangeStrategy::compute_balance` arguments have changed.
  - `ChangeValue` is now a struct. In addition to the existing change value, it
    now also provides the output pool to which change should be sent and an
    optional memo to be associated with the change output.
  - `ChangeError` has a new `BundleError` variant.
  - `fixed::SingleOutputChangeStrategy::new`,
    `zip317::SingleOutputChangeStrategy::new`, and
    `standard::SingleOutputChangeStrategy::new` each now accept additional
    `change_memo` and `fallback_change_pool` arguments.
- `zcash_client_backend::wallet`:
  - `Recipient` is now polymorphic in the type of the payload for wallet-internal
    recipients. This simplifies the handling of wallet-internal outputs.
  - `SentTransactionOutput::from_parts` now takes a `Recipient<Note>`.
  - `SentTransactionOutput::recipient` now returns a `Recipient<Note>`.
  - `OvkPolicy::Custom` is now a structured variant that can contain independent
    Sapling and Orchard `OutgoingViewingKey`s.
  - `WalletSaplingOutput::from_parts` arguments have changed.
  - `WalletSaplingOutput::nf` now returns an `Option<sapling::Nullifier>`.
  - `WalletTx` is no longer parameterized by the nullifier type; instead, the
    nullifier is present as an optional value.
- `zcash_client_backend::scanning`:
  - Arguments to `scan_blocks` have changed.
  - `ScanError` has new variants `TreeSizeInvalid` and `EncodingInvalid`.
  - `ScanningKey` is now a concrete type that bundles an incoming viewing key
    with an optional nullifier key and key source metadata. The trait that
    provides uniform access to scanning key information is now `ScanningKeyOps`.
- `zcash_client_backend::zip321`:
  - `TransactionRequest::payments` now returns a `BTreeMap<usize, Payment>`
    instead of `&[Payment]` so that parameter indices may be preserved.
  - `TransactionRequest::to_uri` now returns a `String` instead of an
    `Option<String>` and provides canonical serialization for the empty
    proposal.
  - `TransactionRequest::from_uri` previously stripped payment indices, meaning
    that round-trip serialization was not supported. Payment indices are now
    retained.
- The following fields now have type `NonNegativeAmount` instead of `Amount`:
  - `zcash_client_backend::data_api`:
    - `error::Error::InsufficientFunds.{available, required}`
    - `wallet::input_selection::InputSelectorError::InsufficientFunds.{available, required}`
  - `zcash_client_backend::fees`:
    - `ChangeError::InsufficientFunds.{available, required}`
  - `zcash_client_backend::zip321::Payment.amount`
- The following methods now take `NonNegativeAmount` instead of `Amount`:
  - `zcash_client_backend::data_api`:
    - `SentTransactionOutput::from_parts`
    - `wallet::create_spend_to_address`
    - `wallet::input_selection::InputSelector::propose_shielding`
  - `zcash_client_backend::fees`:
    - `ChangeValue::sapling`
    - `DustOutputPolicy::new`
    - `TransactionBalance::new`
- The following methods now return `NonNegativeAmount` instead of `Amount`:
  - `zcash_client_backend::data_api::SentTransactionOutput::value`
  - `zcash_client_backend::fees`:
    - `ChangeValue::value`
    - `DustOutputPolicy::dust_threshold`
    - `TransactionBalance::{fee_required, total}`
  - `zcash_client_backend::wallet::WalletTransparentOutput::value`

### Deprecated
- `zcash_client_backend::data_api::wallet`:
  - `spend` (use `propose_transfer` and `create_proposed_transactions` instead).

### Removed
- `zcash_client_backend::wallet`:
  - `ReceivedSaplingNote` (use `zcash_client_backend::ReceivedNote` instead).
  - `input_selection::{Proposal, ShieldedInputs, ProposalError}` (moved to
    `zcash_client_backend::proposal`).
  - `SentTransactionOutput::sapling_change_to` - the note created by an internal
    transfer is now conveyed in the `recipient` field.
  - `WalletSaplingOutput::cmu` (use `WalletSaplingOutput::note` and
    `sapling_crypto::Note::cmu` instead).
  - `WalletSaplingOutput::account` (use `WalletSaplingOutput::account_id` instead)
  - `WalletSaplingSpend::account` (use `WalletSaplingSpend::account_id` instead)
  - `WalletTx` fields `{txid, index, sapling_spends, sapling_outputs}` (use
    the new getters instead.)
- `zcash_client_backend::data_api`:
  - `{PoolType, ShieldedProtocol}` (moved to `zcash_client_backend`).
  - `{NoteId, Recipient}` (moved to `zcash_client_backend::wallet`).
  - `ScannedBlock::from_parts`
  - `ScannedBlock::{sapling_tree_size, sapling_nullifier_map, sapling_commitments}`
    (use `ScannedBundles::{tree_size, nullifier_map, commitments}` instead).
  - `ScannedBlock::into_sapling_commitments`
    (use `ScannedBlock::into_commitments` instead).
  - `wallet::create_proposed_transaction`
    (use `wallet::create_proposed_transactions` instead).
  - `chain::ScanSummary::from_parts`
- `zcash_client_backend::proposal`:
  - `Proposal::min_anchor_height` (use `ShieldedInputs::anchor_height` instead).
  - `Proposal::sapling_inputs` (use `Proposal::shielded_inputs` instead).

## [0.10.0] - 2023-09-25

### Notable Changes
- `zcash_client_backend` now supports out-of-order scanning of blockchain history.
  See the module documentation for `zcash_client_backend::data_api::chain`
  for details on how to make use of the new scanning capabilities.
- This release of `zcash_client_backend` defines the concept of an account
  birthday. The account birthday is defined as the minimum height among blocks
  to be scanned when recovering an account.
- Account creation now requires the caller to provide account birthday information,
  including the state of the note commitment tree at the end of the block prior
  to the birthday height. A wallet's birthday is the earliest birthday height
  among accounts maintained by the wallet.

### Added
- `impl Eq for zcash_client_backend::address::RecipientAddress`
- `impl Eq for zcash_client_backend::zip321::{Payment, TransactionRequest}`
- `impl Debug` for `zcash_client_backend::{data_api::wallet::input_selection::Proposal, wallet::ReceivedSaplingNote}`
- `zcash_client_backend::data_api`:
  - `AccountBalance`
  - `AccountBirthday`
  - `Balance`
  - `BirthdayError`
  - `BlockMetadata`
  - `NoteId`
  - `NullifierQuery` for use with `WalletRead::get_sapling_nullifiers`
  - `Ratio`
  - `ScannedBlock`
  - `ShieldedProtocol`
  - `WalletCommitmentTrees`
  - `WalletSummary`
  - `WalletRead::{
       chain_height, block_metadata, block_max_scanned, block_fully_scanned,
       suggest_scan_ranges, get_wallet_birthday, get_account_birthday, get_wallet_summary
     }`
  - `WalletWrite::{put_blocks, update_chain_tip}`
  - `chain::CommitmentTreeRoot`
  - `scanning` A new module containing types required for `suggest_scan_ranges`
  - `testing::MockWalletDb::new`
  - `wallet::input_sellection::Proposal::{min_target_height, min_anchor_height}`
  - `SAPLING_SHARD_HEIGHT` constant
- `zcash_client_backend::proto::compact_formats`:
  - `impl<A: sapling::Authorization> From<&sapling::SpendDescription<A>> for CompactSaplingSpend`
  - `impl<A: sapling::Authorization> From<&sapling::OutputDescription<A>> for CompactSaplingOutput`
  - `impl<SpendAuth> From<&orchard::Action<SpendAuth>> for CompactOrchardAction`
- `zcash_client_backend::wallet::WalletSaplingOutput::note_commitment_tree_position`
- `zcash_client_backend::scanning`:
  - `ScanError`
  - `impl<K: ScanningKey> ScanningKey for &K`
  - `impl ScanningKey for (zip32::Scope, sapling::SaplingIvk, sapling::NullifierDerivingKey)`
- Test utility functions `zcash_client_backend::keys::UnifiedSpendingKey::{default_address,
  default_transparent_address}` are now available under the `test-dependencies` feature flag.

### Changed
- MSRV is now 1.65.0.
- Bumped dependencies to `hdwallet 0.4`, `zcash_primitives 0.13`, `zcash_note_encryption 0.4`,
  `incrementalmerkletree 0.5`, `orchard 0.6`, `bs58 0.5`, `tempfile 3.5.0`, `prost 0.12`,
  `tonic 0.10`.
- `zcash_client_backend::data_api`:
  - `WalletRead::TxRef` has been removed in favor of consistently using `TxId` instead.
  - `WalletRead::get_transaction` now takes a `TxId` as its argument.
  - `WalletRead::create_account` now takes an additional `birthday` argument.
  - `WalletWrite::{store_decrypted_tx, store_sent_tx}` now return `Result<(), Self::Error>`
    as the `WalletRead::TxRef` associated type has been removed. Use
    `WalletRead::get_transaction` with the transaction's `TxId` instead.
  - `WalletRead::get_memo` now takes a `NoteId` as its argument instead of `Self::NoteRef`
    and returns `Result<Option<Memo>, Self::Error>` instead of `Result<Memo,
    Self::Error>` in order to make representable wallet states where the full
    note plaintext is not available.
  - `WalletRead::get_nullifiers` has been renamed to `WalletRead::get_sapling_nullifiers`
    and its signature has changed; it now subsumes the removed `WalletRead::get_all_nullifiers`.
  - `WalletRead::get_target_and_anchor_heights` now takes its argument as a `NonZeroU32`
  - `chain::scan_cached_blocks` now takes a `from_height` argument that
    permits the caller to control the starting position of the scan range.
    In addition, the `limit` parameter is now required and has type `usize`.
  - `chain::BlockSource::with_blocks` now takes its limit as an `Option<usize>`
    instead of `Option<u32>`. It is also now required to return an error if
    `from_height` is set to a block that does not exist in `self`.
  - A new `CommitmentTree` variant has been added to `data_api::error::Error`
  - `wallet::{create_spend_to_address, create_proposed_transaction,
    shield_transparent_funds}` all now require that `WalletCommitmentTrees` be
    implemented for the type passed to them for the `wallet_db` parameter.
  - `wallet::create_proposed_transaction` now takes an additional
    `min_confirmations` argument.
  - `wallet::{spend, create_spend_to_address, shield_transparent_funds,
    propose_transfer, propose_shielding, create_proposed_transaction}` now take their
    respective `min_confirmations` arguments as `NonZeroU32`
  - A new `Scan` variant replaces the `Chain` variant of `data_api::chain::error::Error`.
    The `NoteRef` parameter to `data_api::chain::error::Error` has been removed
    in favor of using `NoteId` to report the specific note for which a failure occurred.
  - A new `SyncRequired` variant has been added to `data_api::wallet::input_selection::InputSelectorError`.
  - The variants of the `PoolType` enum have changed; the `PoolType::Sapling` variant has been
    removed in favor of a `PoolType::Shielded` variant that wraps a `ShieldedProtocol` value.
- `zcash_client_backend::wallet`:
  - `SpendableNote` has been renamed to `ReceivedSaplingNote`.
  - Arguments to `WalletSaplingOutput::from_parts` have changed.
- `zcash_client_backend::data_api::wallet::input_selection::InputSelector`:
  - Arguments to `{propose_transaction, propose_shielding}` have changed.
  - `InputSelector::{propose_transaction, propose_shielding}`
    now take their respective `min_confirmations` arguments as `NonZeroU32`
- `zcash_client_backend::data_api::wallet::{create_spend_to_address, spend,
  create_proposed_transaction, shield_transparent_funds}` now return the `TxId`
  for the newly created transaction instead an internal database identifier.
- `zcash_client_backend::wallet::ReceivedSaplingNote::note_commitment_tree_position`
  has replaced the `witness` field in the same struct.
- `zcash_client_backend::welding_rig` has been renamed to `zcash_client_backend::scanning`
- `zcash_client_backend::scanning::ScanningKey::sapling_nf` has been changed to
  take a note position instead of an incremental witness for the note.
- Arguments to `zcash_client_backend::scanning::scan_block` have changed. This
  method now takes an optional `BlockMetadata` argument instead of a base commitment
  tree and incremental witnesses for each previously-known note. In addition, the
  return type has now been updated to return a `Result<ScannedBlock, ScanError>`.
- `zcash_client_backend::proto::service`:
  - The module is no longer behind the `lightwalletd-tonic` feature flag; that
    now only gates the `service::compact_tx_streamer_client` submodule. This
    exposes the service types to parse messages received by other gRPC clients.
  - The module has been updated to include the new gRPC endpoints supported by
    `lightwalletd` v0.4.15.

### Removed
- `zcash_client_backend::data_api`:
  - `WalletRead::block_height_extrema` has been removed. Use `chain_height`
    instead to obtain the wallet's view of the chain tip instead, or
    `suggest_scan_ranges` to obtain information about blocks that need to be
    scanned.
  - `WalletRead::get_balance_at` has been removed. Use `WalletRead::get_wallet_summary`
    instead.
  - `WalletRead::{get_all_nullifiers, get_commitment_tree, get_witnesses}` have
    been removed without replacement. The utility of these methods is now
    subsumed by those available from the `WalletCommitmentTrees` trait.
  - `WalletWrite::advance_by_block` (use `WalletWrite::put_blocks` instead).
  - `PrunedBlock` has been replaced by `ScannedBlock`
  - `testing::MockWalletDb`, which is available under the `test-dependencies`
    feature flag, has been modified by the addition of a `sapling_tree` property.
  - `wallet::input_selection`:
    - `Proposal::target_height` (use `Proposal::min_target_height` instead).
- `zcash_client_backend::data_api::chain::validate_chain` (logic merged into
  `chain::scan_cached_blocks`.
- `zcash_client_backend::data_api::chain::error::{ChainError, Cause}` have been
  replaced by `zcash_client_backend::scanning::ScanError`
- `zcash_client_backend::proto::compact_formats`:
  - `impl<A> From<sapling::OutputDescription<A>> for CompactSaplingOutput`
    (use `From<&sapling::OutputDescription<A>>` instead).
- `zcash_client_backend::wallet::WalletSaplingOutput::{witness, witness_mut}`
  have been removed as individual incremental witnesses are no longer tracked on a
  per-note basis. The global note commitment tree for the wallet should be used
  to obtain witnesses for spend operations instead.
- Default implementations of `zcash_client_backend::data_api::WalletRead::{
    get_target_and_anchor_heights, get_max_height_hash
  }` have been removed. These should be implemented in a backend-specific fashion.


## [0.9.0] - 2023-04-28
### Added
- `data_api::SentTransactionOutput::from_parts`
- `data_api::WalletRead::get_min_unspent_height`

### Changed
- `decrypt::DecryptedOutput` is now parameterized by a `Note` type parameter,
  to allow reuse of the data structure for non-Sapling contexts.
- `data_api::SentTransactionOutput` must now be constructed using
  `SentTransactionOutput::from_parts`. The internal state of `SentTransactionOutput`
  is now private, and accessible via methods that have the same names as the
  previously exposed fields.

### Renamed
- The following types and fields have been renamed in preparation for supporting
  `orchard` in wallet APIs:
  - `WalletTx::shielded_spends`  -> `WalletTx::sapling_spends`
  - `WalletTx::shielded_outputs` -> `WalletTx::sapling_outputs`
  - `WalletShieldedSpend` -> `WalletSaplingSpend`. Also, the internals of this
    data structure have been made private.
  - `WalletShieldedOutput` -> `WalletSaplingOutput`. Also, the internals of this
    data structure have been made private.
- The `data_api::WalletWrite::rewind_to_height` method has been renamed to
  `truncate_to_height` to better reflect its semantics.

### Removed
  - `wallet::WalletTx::num_spends`
  - `wallet::WalletTx::num_outputs`
  - `wallet::WalletSaplingOutput::to` is redundant and has been removed; the
    recipient address can be obtained from the note.
  - `decrypt::DecryptedOutput::to` is redundant and has been removed; the
    recipient address can be obtained from the note.

## [0.8.0] - 2023-04-15
### Changed
- Bumped dependencies to `bls12_381 0.8`, `group 0.13`, `orchard 0.4`,
  `tonic 0.9`, `base64 0.21`, `bech32 0.9`, `zcash_primitives 0.11`.
- The dependency on `zcash_primitives` no longer enables the `multicore` feature
  by default in order to support compilation under `wasm32-wasi`. Users of other
  platforms may need to include an explicit dependency on `zcash_primitives`
  without `default-features = false` or otherwise explicitly enable the
  `zcash_primitives/multicore` feature if they did not already depend
  upon `zcash_primitives` with default features enabled.

### Fixed
- `zcash_client_backend::fees::zip317::SingleOutputChangeStrategy` now takes
  into account the Sapling output padding behaviour of
  `zcash_primitives::transaction::components::sapling::builder::SaplingBuilder`.

## [0.7.0] - 2023-02-01
### Added
- `zcash_client_backend::data_api::wallet`:
  - `input_selection::Proposal::{is_shielding, target_height}`
  - `propose_transfer`
  - `propose_shielding`
  - `create_proposed_transaction`

### Changed
- MSRV is now 1.60.0.
- Bumped dependencies to `zcash_primitives 0.10`.
- `zcash_client_backend::data_api::chain`:
  - `BlockSource::with_blocks` now takes `from_height` as `Option<BlockHeight>`
    instead of `BlockHeight`. Trait implementors should return all available
    blocks in the datastore when `from_height` is `None`.
  - Various **breaking changes** to `validate_chain`:
    - The `parameters: &ParamsT` argument has been removed. When `None` is given
      as the `validate_from` argument, `validate_chain` will now pass `None` to
      `BlockSource::with_blocks` (instead of the Sapling network upgrade's
      activation height).
    - A `limit: Option<u32>` argument has been added. This enables callers to
      validate smaller intervals of blocks already present on the provided
      `BlockSource`, shortening processing times of the function call at the
      expense of obtaining a partial result. When providing a `limit`, a result
      of `Ok(())` means that the chain has been validated on its continuity of
      heights and hashes in the range `[validate_from, validate_from + limit)`.
      Callers are responsible for making subsequent calls to `validate_chain` in
      order to complete validating the totality of `block_source`.
- `zcash_client_backend::data_api::wallet`:
  - `input_selection::Proposal` no longer has a `TransparentInput` generic
    parameter, and `Proposal::transparent_inputs` now returns
    `&[zcash_client_backend::wallet::WalletTransparentOutput]`.
  - `shield_transparent_funds` now takes a `shielding_threshold` argument that
    can be used to specify the minimum value allowed as input to a shielding
    transaction. Previously the shielding threshold was fixed at 100000 zatoshis.
- Note commitments now use
  `zcash_primitives::sapling::note::ExtractedNoteCommitment` instead of
  `bls12_381::Scalar` in the following places:
  - The `cmu` field of `zcash_client_backend::wallet::WalletShieldedOutput`.
  - `zcash_client_backend::proto::compact_formats::CompactSaplingOutput::cmu`.

### Removed
- `zcash_client_backend::data_api`:
  - `WalletWrite::remove_unmined_tx` (was behind the `unstable` feature flag).

## [0.6.1] - 2022-12-06
### Added
- `zcash_client_backend::data_api::chain::scan_cached_blocks` now generates
  `tracing` spans, which can be used for profiling.

### Fixed
- `zcash_client_backend:zip321` no longer returns an error when trying to parse
  a URI without query parameters.

## [0.6.0] - 2022-11-12
### Added
- Functionality that enables the receiving and spending of transparent funds,
  behind the new `transparent-inputs` feature flag.
  - A new `zcash_client_backend::data_api::wallet::shield_transparent_funds`
    method has been added to facilitate the automatic shielding of transparent
    funds received by the wallet.
  - A `zcash_client_backend::wallet::WalletTransparentOutput` type in support of
    `transparent-inputs` functionality.
- An `unstable` feature flag; this is added to parts of the API that may change
  in any release.
- `zcash_client_backend::address`:
  - `RecipientAddress::Unified`
  - `AddressMetadata`
  - `impl Eq for UnifiedAddress`
- `zcash_client_backend::data_api`:
  - `wallet::spend` method, intended to supersede the `wallet::create_spend_to_address`
    method. This new method now constructs transactions via interpretation of a
    `zcash_client_backend::zip321::TransactionRequest` value. This facilitates
    the implementation of ZIP 321 support in wallets and provides substantially
    greater flexibility in transaction creation.
  - `PoolType`
  - `ShieldedPool`
  - `Recipient`
  - `SentTransactionOutput`
  - `WalletRead::get_unified_full_viewing_keys`
  - `WalletRead::get_account_for_ufvk`
  - `WalletRead::get_current_address`
  - `WalletRead::get_all_nullifiers`
  - `WalletRead::get_transparent_receivers`
  - `WalletRead::get_unspent_transparent_outputs`
  - `WalletRead::get_transparent_balances`
  - `WalletWrite::create_account`
  - `WalletWrite::remove_unmined_tx` (behind the `unstable` feature flag).
  - `WalletWrite::get_next_available_address`
  - `WalletWrite::put_received_transparent_utxo`
  - `impl From<prost::DecodeError> for error::Error`
  - `chain::error`: a module containing error types type that that can occur only
    in chain validation and sync have been separated out from errors related to
    other wallet operations.
  - `input_selection`: a module containing types related to the process
    of selecting inputs to be spent, given a transaction request.
- `zcash_client_backend::decrypt`:
  - `TransferType`
- `zcash_client_backend::proto`:
  - `actions` field on `compact_formats::CompactTx`
  - `compact_formats::CompactOrchardAction`
  - gRPC bindings for the `lightwalletd` server, behind a `lightwalletd-tonic`
    feature flag.
- `zcash_client_backend::zip321::TransactionRequest` methods:
  - `TransactionRequest::empty` for constructing a new empty request.
  - `TransactionRequest::new` for constructing a request from `Vec<Payment>`.
  - `TransactionRequest::payments` for accessing the `Payments` that make up a
    request.
- `zcash_client_backend::encoding`
  - `KeyError`
  - `AddressCodec` implementations for `sapling::PaymentAddress` and
    `UnifiedAddress`.
- `zcash_client_backend::fees`
  - `ChangeError`
  - `ChangeStrategy`
  - `ChangeValue`
  - `TransactionBalance`
  - `fixed`, a module containing change selection strategies for the old fixed
    fee rule.
  - `zip317`, a module containing change selection strategies for the ZIP 317
    fee rule.
- New experimental APIs that should be considered unstable, and are
  likely to be modified and/or moved to a different module in a future
  release:
  - `zcash_client_backend::address::UnifiedAddress`
  - `zcash_client_backend::keys::{UnifiedSpendingKey`, `UnifiedFullViewingKey`, `Era`, `DecodingError`}
  - `zcash_client_backend::encoding::AddressCodec`
  - `zcash_client_backend::encoding::encode_payment_address`
  - `zcash_client_backend::encoding::encode_transparent_address`

### Changed
- MSRV is now 1.56.1.
- Bumped dependencies to `ff 0.12`, `group 0.12`, `bls12_381 0.7`
  `zcash_primitives 0.9`, `orchard 0.3`.
- `zcash_client_backend::proto`:
  - The Protocol Buffers bindings are now generated for `prost 0.11` instead of
    `protobuf 2`.
  - `compact_formats::CompactSpend` has been renamed to `CompactSaplingSpend`,
    and its `epk` field (and associated `set_epk` method) has been renamed to
    `ephemeralKey` (and `set_ephemeralKey`).
  - `compact_formats::CompactOutput` has been renamed to `CompactSaplingOutput`.
- `epk: jubjub::ExtendedPoint` has been replaced by
  `ephemeral_key: zcash_note_encryption::EphemeralKeyBytes` in various places:
  - `zcash_client_backend::wallet::WalletShieldedOutput`: the `epk` field has
    been replaced by `ephemeral_key`.
  - `zcash_client_backend::proto::compact_formats::CompactSaplingOutput`: the
    `epk` method has been replaced by `ephemeral_key`.
- `zcash_client_backend::data_api`:
  - Renamed the following to use lower-case abbreviations (matching Rust naming
    conventions):
    - `testing::MockWalletDB` to `testing::MockWalletDb`
  - Changes to the `WalletRead` trait:
    - `WalletRead::get_target_and_anchor_heights` now takes
      a `min_confirmations` argument that is used to compute an upper bound on
      the anchor height being returned; this had previously been hardcoded to
      `wallet::ANCHOR_OFFSET`.
    - `WalletRead::get_spendable_notes` has been renamed to
      `get_spendable_sapling_notes`, and now takes as an argument a vector of
      note IDs to be excluded from consideration.
    - `WalletRead::select_spendable_notes` has been renamed to
      `select_spendable_sapling_notes`, and now takes as an argument a vector of
      note IDs to be excluded from consideration.
    - The `WalletRead::NoteRef` and `WalletRead::TxRef` associated types are now
      required to implement `Eq` and `Ord`
  - `WalletWrite::store_received_tx` has been renamed to `store_decrypted_tx`.
  - `wallet::decrypt_and_store_transaction` now always stores the transaction by
    calling `WalletWrite::store_decrypted_tx`, even if no outputs could be
    decrypted. The error type produced by the provided `WalletWrite` instance is
    also now returned directly.
  - The `SentTransaction` type has been substantially modified to accommodate
    handling of transparent inputs. Per-output data has been split out into a
    new struct `SentTransactionOutput`, and `SentTransaction` can now contain
    multiple outputs, and tracks the fee paid.
  - `ReceivedTransaction` has been renamed to `DecryptedTransaction`, and its
    `outputs` field has been renamed to `sapling_outputs`.
  - `BlockSource` has been moved to the `chain` module.
  - The types of the `with_row` callback argument to `BlockSource::with_blocks`
    and the return type of this method have been modified to return
    `chain::error::Error`.
  - `testing::MockBlockSource` has been moved to
    `chain::testing::MockBlockSource` module.
  - `chain::{validate_chain, scan_cached_blocks}` have altered parameters and
    result types. The latter have been modified to return`chain::error::Error`
    instead of abstract error types. This new error type now wraps the errors of
    the block source and wallet database to which these methods delegate IO
    operations directly, which simplifies error handling in cases where callback
    functions are involved.
  - `error::ChainInvalid` has been moved to `chain::error`.
  - `error::Error` has been substantially modified. It now wraps database,
    note selection, builder, and other errors.
    - Added new error cases:
      - `Error::DataSource`
      - `Error::NoteSelection`
      - `Error::BalanceError`
      - `Error::MemoForbidden`
      - `Error::AddressNotRecognized`
      - `Error::ChildIndexOutOfRange`
      - `Error::NoteMismatch`
    - `Error::InsufficientBalance` has been renamed to `InsufficientFunds` and
      restructured to have named fields.
    - `Error::Protobuf` has been removed; these decoding errors are now
      produced as data source and/or block-source implementation-specific
      errors.
    - `Error::InvalidChain` has been removed; its former purpose is now served
      by `chain::ChainError`.
    - `Error::InvalidNewWitnessAnchor` and `Error::InvalidWitnessAnchor` have
      been moved to `chain::error::ContinuityError`.
    - `Error::InvalidExtSk` (now unused) has been removed.
    - `Error::KeyNotFound` (now unused) has been removed.
    - `Error::KeyDerivationError` (now unused) has been removed.
    - `Error::SaplingNotActive` (now unused) has been removed.
- `zcash_client_backend::decrypt`:
  - `decrypt_transaction` now takes a `HashMap<_, UnifiedFullViewingKey>`
    instead of `HashMap<_, ExtendedFullViewingKey>`.
- If no memo is provided when sending to a shielded recipient, the
  empty memo will be used.
- `zcash_client_backend::keys::spending_key` has been moved to the
  `zcash_client_backend::keys::sapling` module.
- `zcash_client_backend::zip321::MemoError` has been renamed and
  expanded into a more comprehensive `Zip321Error` type, and functions in the
  `zip321` module have been updated to use this unified error type. The
  following error cases have been added:
  - `Zip321Error::TooManyPayments(usize)`
  - `Zip321Error::DuplicateParameter(parse::Param, usize)`
  - `Zip321Error::TransparentMemo(usize)`
  - `Zip321Error::RecipientMissing(usize)`
  - `Zip321Error::ParseError(String)`
- `zcash_client_backend::welding_rig`:
  - The API of `ScanningKey` has changed to accommodate batch decryption and to
    correctly handle scanning with the internal (change) keys derived from ZIP
    316 UFVKs and UIVKs.
  - `scan_block` now uses batching for trial-decryption of transaction outputs.
- The return type of the following methods in `zcash_client_backend::encoding`
  have been changed to improve error reporting:
  - `decode_extended_spending_key`
  - `decode_extended_full_viewing_key`
  - `decode_payment_address`
- `zcash_client_backend::wallet::SpendableNote` is now parameterized by a note
  identifier type and has an additional `note_id` field that is used to hold the
  identifier used to refer to the note in the wallet database.

### Deprecated
- `zcash_client_backend::data_api::wallet::create_spend_to_address` has been
  deprecated. Use `zcash_client_backend::data_api::wallet::spend` instead. If
  you wish to continue using `create_spend_to_address`, note that the arguments
  to the function has been modified to take a unified spending key instead of a
  Sapling extended spending key, and now also requires a `min_confirmations`
  argument that the caller can provide to specify a minimum number of
  confirmations required for notes being selected. A minimum of 10
  confirmations is recommended.

### Removed
- `zcash_client_backend::data_api`:
  - `wallet::ANCHOR_OFFSET`
  - `WalletRead::get_extended_full_viewing_keys` (use
    `WalletRead::get_unified_full_viewing_keys` instead).
  - `WalletRead::get_address` (use `WalletRead::get_current_address` or
    `WalletWrite::get_next_available_address` instead.)
  - `impl From<protobuf::ProtobufError> for error::Error`
- `zcash_client_backend::proto::compact_formats`:
  - `Compact*::new` methods (use `Default::default` or struct instantiation
    instead).
  - Getters (use dedicated typed methods or direct field access instead).
  - Setters (use direct field access instead).
- `zcash_client_backend::wallet::AccountId` (moved to `zcash_primitives::zip32::AccountId`).
- `impl zcash_client_backend::welding_rig::ScanningKey for ExtendedFullViewingKey`
  (use `DiversifiableFullViewingKey` instead).

## [0.5.0] - 2021-03-26
### Added
- `zcash_client_backend::address::RecipientAddress`
- `zcash_client_backend::data_api` module, containing the Data Access API.
- `zcash_client_backend::wallet`:
  - `AccountId`
  - `SpendableNote`
  - `OvkPolicy`
- `zcash_client_backend::welding_rig::ScanningKey` trait, representing a key
  which can be used for trial decryption of outputs, and optionally nullifier
  computation. This trait is implemented for
  `zcash_primitives::zip32:ExtendedFullViewingKey` and
  `zcash_primitives::primitives::SaplingIvk`.
- First alpha of TZE support, behind the `zfuture` feature flag.

### Changed
- MSRV is now 1.47.0.
- `epk` fields and return values were changed from a `jubjub::SubgroupPoint` to
  a `jubjub::ExtendedPoint`, to match the change to the `zcash_primitives`
  decryption APIs:
  - `zcash_client_backend::proto::compact_formats::CompactOutput::epk()`
  - The `epk` field of `zcash_client_backend::wallet::WalletShieldedOutput`.
- `zcash_client_backend::decrypt`:
  - `decrypt_transaction` now takes a variable with type
    `P: zcash_primitives::consensus::Parameters`.
  - The `memo` field of `DecryptedOutput` now has type `MemoBytes`.
- `zcash_client_backend::wallet`:
  - The `nf` property of `WalletShieldedSpend` now has the type `Nullifier`.
  - The `account` property of `WalletShieldedSpend` and `WalletShieldedOutput`
    now has the type `AccountId`.
- `zcash_client_backend::welding_rig`:
  - `scan_block` now takes `&[(AccountId, K: ScanningKey)]`, instead of a
    slice of extended full viewing keys with implicit account IDs.
  - The `nullifiers` argument to `scan_block` now has the type
    `&[(AccountId, Nullifier)]`.

### Removed
- `zcash_client_backend::constants` module (its sub-modules have been moved into
  `zcash_primitives::constants`, and more generally replaced by the new methods
  on the `zcash_primitives::consensus::Parameters` trait).

## [0.4.0] - 2020-09-09
### Changed
- MSRV is now 1.44.1.
- Bumped dependencies to `ff 0.8`, `group 0.8`, `bls12_381 0.3.1`,
  `jubjub 0.5.1`, `protobuf 2.15`.

## [0.3.0] - 2020-08-24
TBD

## [0.2.0] - 2020-03-13
TBD

## [0.1.0] - 2019-10-08
Initial release.<|MERGE_RESOLUTION|>--- conflicted
+++ resolved
@@ -56,10 +56,8 @@
   - Added method `WalletRead::validate_seed`
 - `zcash_client_backend::fees`:
   - Arguments to `ChangeStrategy::compute_balance` have changed.
-<<<<<<< HEAD
 - `zcash_client_backend::scanning`:
   - `testing::fake_compact_block` is now public.
-=======
 - `zcash_client_backend::zip321::render::amount_str` now takes a
   `NonNegativeAmount` rather than a signed `Amount` as its argument.
 - `zcash_client_backend::zip321::parse::parse_amount` now parses a
@@ -75,7 +73,6 @@
 - This release fixes an error in amount parsing in `zip321` that previously
   allowed amounts having a decimal point but no decimal value to be parsed
   as valid.
->>>>>>> 81303590
 
 ## [0.11.0] - 2024-03-01
 
